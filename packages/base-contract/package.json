{
    "name": "@0xproject/base-contract",
    "version": "2.0.5",
    "engines": {
        "node": ">=6.12"
    },
    "description": "0x Base TS contract",
    "main": "lib/src/index.js",
    "types": "lib/src/index.d.ts",
    "scripts": {
        "build": "tsc -b",
        "clean": "shx rm -rf lib",
        "test": "yarn run_mocha",
        "rebuild_and_test": "run-s clean build test",
        "test:circleci": "yarn test:coverage",
        "run_mocha": "mocha --require source-map-support/register --require make-promises-safe lib/test/**/*_test.js --bail --exit",
        "test:coverage": "nyc npm run test --all && yarn coverage:report:lcov",
        "coverage:report:lcov": "nyc report --reporter=text-lcov > coverage/lcov.info",
        "lint": "tslint --project . --exclude **/src/contract_wrappers/**/*"
    },
    "license": "Apache-2.0",
    "repository": {
        "type": "git",
        "url": "https://github.com/0xProject/0x-monorepo.git"
    },
    "bugs": {
        "url": "https://github.com/0xProject/0x-monorepo/issues"
    },
    "homepage": "https://github.com/0xProject/0x-monorepo/packages/base-contract/README.md",
    "devDependencies": {
        "@0xproject/tslint-config": "^1.0.7",
        "@types/lodash": "4.14.104",
        "chai": "^4.0.1",
        "copyfiles": "^2.0.0",
        "make-promises-safe": "^1.1.0",
        "mocha": "^4.1.0",
        "npm-run-all": "^4.1.2",
        "shx": "^0.2.2",
        "tslint": "5.11.0",
        "typescript": "3.0.1"
    },
    "dependencies": {
<<<<<<< HEAD
        "@0xproject/typescript-typings": "^2.0.0",
        "@0xproject/utils": "^1.0.8",
        "@0xproject/web3-wrapper": "^2.0.2",
        "ethereum-types": "^1.0.6",
        "ethers": "^4.0.0-beta.14",
=======
        "@0xproject/typescript-typings": "^2.0.2",
        "@0xproject/utils": "^1.0.11",
        "@0xproject/web3-wrapper": "^3.0.1",
        "ethereum-types": "^1.0.8",
        "ethers": "3.0.22",
>>>>>>> 13aa98f0
        "lodash": "^4.17.5"
    },
    "publishConfig": {
        "access": "public"
    }
}<|MERGE_RESOLUTION|>--- conflicted
+++ resolved
@@ -40,19 +40,11 @@
         "typescript": "3.0.1"
     },
     "dependencies": {
-<<<<<<< HEAD
-        "@0xproject/typescript-typings": "^2.0.0",
-        "@0xproject/utils": "^1.0.8",
-        "@0xproject/web3-wrapper": "^2.0.2",
-        "ethereum-types": "^1.0.6",
-        "ethers": "^4.0.0-beta.14",
-=======
         "@0xproject/typescript-typings": "^2.0.2",
         "@0xproject/utils": "^1.0.11",
         "@0xproject/web3-wrapper": "^3.0.1",
         "ethereum-types": "^1.0.8",
-        "ethers": "3.0.22",
->>>>>>> 13aa98f0
+        "ethers": "^4.0.0-beta.14",
         "lodash": "^4.17.5"
     },
     "publishConfig": {
