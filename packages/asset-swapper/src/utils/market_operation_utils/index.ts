--- conflicted
+++ resolved
@@ -352,34 +352,8 @@
         nativeOrders: SignedOrder[],
         takerAmount: BigNumber,
         opts?: Partial<GetMarketOrdersOpts>,
-<<<<<<< HEAD
     ): Promise<OptimizerResultWithReport> {
         return this._getMarketSideOrdersAsync(nativeOrders, takerAmount, MarketOperation.Sell, opts);
-=======
-    ): Promise<OptimizerResult> {
-        const _opts = { ...DEFAULT_GET_MARKET_ORDERS_OPTS, ...opts };
-        const marketSideLiquidity = await this.getMarketSellLiquidityAsync(nativeOrders, takerAmount, _opts);
-        const optimizerResult = await this._generateOptimizedOrdersAsync(marketSideLiquidity, {
-            bridgeSlippage: _opts.bridgeSlippage,
-            maxFallbackSlippage: _opts.maxFallbackSlippage,
-            excludedSources: _opts.excludedSources,
-            feeSchedule: _opts.feeSchedule,
-            exchangeProxyOverhead: _opts.exchangeProxyOverhead,
-            allowFallback: _opts.allowFallback,
-        });
-
-        // Compute Quote Report and return the results.
-        let quoteReport: QuoteReport | undefined;
-        if (_opts.shouldGenerateQuoteReport) {
-            quoteReport = MarketOperationUtils._computeQuoteReport(
-                nativeOrders,
-                _opts.rfqt ? _opts.rfqt.quoteRequestor : undefined,
-                marketSideLiquidity,
-                optimizerResult,
-            );
-        }
-        return { ...optimizerResult, quoteReport };
->>>>>>> 2dc0bff1
     }
 
     /**
@@ -394,32 +368,8 @@
         nativeOrders: SignedOrder[],
         makerAmount: BigNumber,
         opts?: Partial<GetMarketOrdersOpts>,
-<<<<<<< HEAD
     ): Promise<OptimizerResultWithReport> {
         return this._getMarketSideOrdersAsync(nativeOrders, makerAmount, MarketOperation.Buy, opts);
-=======
-    ): Promise<OptimizerResult> {
-        const _opts = { ...DEFAULT_GET_MARKET_ORDERS_OPTS, ...opts };
-        const marketSideLiquidity = await this.getMarketBuyLiquidityAsync(nativeOrders, makerAmount, _opts);
-        const optimizerResult = await this._generateOptimizedOrdersAsync(marketSideLiquidity, {
-            bridgeSlippage: _opts.bridgeSlippage,
-            maxFallbackSlippage: _opts.maxFallbackSlippage,
-            excludedSources: _opts.excludedSources,
-            feeSchedule: _opts.feeSchedule,
-            exchangeProxyOverhead: _opts.exchangeProxyOverhead,
-            allowFallback: _opts.allowFallback,
-        });
-        let quoteReport: QuoteReport | undefined;
-        if (_opts.shouldGenerateQuoteReport) {
-            quoteReport = MarketOperationUtils._computeQuoteReport(
-                nativeOrders,
-                _opts.rfqt ? _opts.rfqt.quoteRequestor : undefined,
-                marketSideLiquidity,
-                optimizerResult,
-            );
-        }
-        return { ...optimizerResult, quoteReport };
->>>>>>> 2dc0bff1
     }
 
     /**
