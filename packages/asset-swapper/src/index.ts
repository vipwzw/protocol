--- conflicted
+++ resolved
@@ -66,18 +66,9 @@
     SwapQuoteRequestOpts,
     SwapQuoterError,
     SwapQuoterOpts,
-<<<<<<< HEAD
-    SwapQuoteConsumerError,
-    SwapQuoterRfqtOpts,
-    SignedOrderWithFillableAmounts,
-    SwapQuoteOrdersBreakdown,
-    ExchangeProxyContractOpts,
 } from './types';
 import { ERC20BridgeSource } from './utils/market_operation_utils/types';
-=======
-} from './types';
 export { affiliateFeeUtils } from './utils/affiliate_fee_utils';
->>>>>>> b5eb1c9e
 export {
     BalancerFillData,
     CollapsedFill,
