--- conflicted
+++ resolved
@@ -89,11 +89,7 @@
         orders: T[],
         feeOrders: T[],
         opts?: FindFeeOrdersThatCoverFeesForTargetOrdersOpts,
-<<<<<<< HEAD
-    ): { resultFeeOrders: T[]; remainingFeeAmount: BigNumber } {
-=======
     ): FeeOrdersAndRemainingFeeAmount<T> {
->>>>>>> 6e27324a
         assert.doesConformToSchema('orders', orders, schemas.ordersSchema);
         assert.doesConformToSchema('feeOrders', feeOrders, schemas.ordersSchema);
         // try to get remainingFillableMakerAssetAmounts from opts, if it's not there, use makerAssetAmount values from orders
