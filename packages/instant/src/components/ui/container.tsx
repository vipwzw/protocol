import { darken } from 'polished';

import { MediaChoice, stylesForMedia } from '../../style/media';
import { ColorOption, styled } from '../../style/theme';
import { cssRuleIfExists } from '../../style/util';

export interface ContainerProps {
    display?: MediaChoice;
    position?: string;
    top?: string;
    right?: string;
    bottom?: string;
    left?: string;
    width?: MediaChoice;
    height?: MediaChoice;
    maxWidth?: string;
    margin?: string;
    marginTop?: string;
    marginRight?: string;
    marginBottom?: string;
    marginLeft?: string;
    padding?: string;
    borderRadius?: string;
    border?: string;
    borderColor?: ColorOption;
    borderTop?: string;
    borderBottom?: string;
    className?: string;
    backgroundColor?: ColorOption;
    hasBoxShadow?: boolean;
    zIndex?: number;
    whiteSpace?: string;
    opacity?: number;
    cursor?: string;
    overflow?: string;
    darkenOnHover?: boolean;
    flexGrow?: string | number;
}

export const Container =
    styled.div <
    ContainerProps >
    `
<<<<<<< HEAD
    && {
        all: initial;
        box-sizing: border-box;
        ${props => cssRuleIfExists(props, 'display')}
        ${props => cssRuleIfExists(props, 'position')}
        ${props => cssRuleIfExists(props, 'top')}
        ${props => cssRuleIfExists(props, 'right')}
        ${props => cssRuleIfExists(props, 'bottom')}
        ${props => cssRuleIfExists(props, 'left')}
        ${props => cssRuleIfExists(props, 'width')}
        ${props => cssRuleIfExists(props, 'height')}
        ${props => cssRuleIfExists(props, 'max-width')}
        ${props => cssRuleIfExists(props, 'margin')}
        ${props => cssRuleIfExists(props, 'margin-top')}
        ${props => cssRuleIfExists(props, 'margin-right')}
        ${props => cssRuleIfExists(props, 'margin-bottom')}
        ${props => cssRuleIfExists(props, 'margin-left')}
        ${props => cssRuleIfExists(props, 'padding')}
        ${props => cssRuleIfExists(props, 'border-radius')}
        ${props => cssRuleIfExists(props, 'border')}
        ${props => cssRuleIfExists(props, 'border-top')}
        ${props => cssRuleIfExists(props, 'border-bottom')}
        ${props => cssRuleIfExists(props, 'z-index')}
        ${props => cssRuleIfExists(props, 'white-space')}
        ${props => cssRuleIfExists(props, 'opacity')}
        ${props => cssRuleIfExists(props, 'cursor')}
        ${props => cssRuleIfExists(props, 'overflow')}
        ${props => (props.hasBoxShadow ? `box-shadow: 0px 2px 10px rgba(0, 0, 0, 0.1)` : '')};
        background-color: ${props => (props.backgroundColor ? props.theme[props.backgroundColor] : 'none')};
        border-color: ${props => (props.borderColor ? props.theme[props.borderColor] : 'none')};
        &:hover {
            ${props =>
                props.darkenOnHover
                    ? `background-color: ${
                          props.backgroundColor ? darken(0.05, props.theme[props.backgroundColor]) : 'none'
                      }`
                    : ''};
        }
=======
    box-sizing: border-box;
    ${props => cssRuleIfExists(props, 'flex-grow')}
    ${props => cssRuleIfExists(props, 'position')}
    ${props => cssRuleIfExists(props, 'top')}
    ${props => cssRuleIfExists(props, 'right')}
    ${props => cssRuleIfExists(props, 'bottom')}
    ${props => cssRuleIfExists(props, 'left')}
    ${props => cssRuleIfExists(props, 'max-width')}
    ${props => cssRuleIfExists(props, 'margin')}
    ${props => cssRuleIfExists(props, 'margin-top')}
    ${props => cssRuleIfExists(props, 'margin-right')}
    ${props => cssRuleIfExists(props, 'margin-bottom')}
    ${props => cssRuleIfExists(props, 'margin-left')}
    ${props => cssRuleIfExists(props, 'padding')}
    ${props => cssRuleIfExists(props, 'border-radius')}
    ${props => cssRuleIfExists(props, 'border')}
    ${props => cssRuleIfExists(props, 'border-top')}
    ${props => cssRuleIfExists(props, 'border-bottom')}
    ${props => cssRuleIfExists(props, 'z-index')}
    ${props => cssRuleIfExists(props, 'white-space')}
    ${props => cssRuleIfExists(props, 'opacity')}
    ${props => cssRuleIfExists(props, 'cursor')}
    ${props => cssRuleIfExists(props, 'overflow')}
    ${props => (props.hasBoxShadow ? `box-shadow: 0px 2px 10px rgba(0, 0, 0, 0.1)` : '')};
    ${props => props.display && stylesForMedia('display', props.display)}
    ${props => stylesForMedia('width', props.width || 'auto')}
    ${props => stylesForMedia('height', props.height || 'auto')}
    background-color: ${props => (props.backgroundColor ? props.theme[props.backgroundColor] : 'none')};
    border-color: ${props => (props.borderColor ? props.theme[props.borderColor] : 'none')};
    &:hover {
        ${props =>
            props.darkenOnHover
                ? `background-color: ${
                      props.backgroundColor ? darken(0.05, props.theme[props.backgroundColor]) : 'none'
                  }`
                : ''};
>>>>>>> adcfe511
    }
`;

Container.defaultProps = {
    display: 'block',
};

Container.displayName = 'Container';<|MERGE_RESOLUTION|>--- conflicted
+++ resolved
@@ -41,18 +41,15 @@
     styled.div <
     ContainerProps >
     `
-<<<<<<< HEAD
     && {
         all: initial;
         box-sizing: border-box;
-        ${props => cssRuleIfExists(props, 'display')}
+        ${props => cssRuleIfExists(props, 'flex-grow')}
         ${props => cssRuleIfExists(props, 'position')}
         ${props => cssRuleIfExists(props, 'top')}
         ${props => cssRuleIfExists(props, 'right')}
         ${props => cssRuleIfExists(props, 'bottom')}
         ${props => cssRuleIfExists(props, 'left')}
-        ${props => cssRuleIfExists(props, 'width')}
-        ${props => cssRuleIfExists(props, 'height')}
         ${props => cssRuleIfExists(props, 'max-width')}
         ${props => cssRuleIfExists(props, 'margin')}
         ${props => cssRuleIfExists(props, 'margin-top')}
@@ -70,6 +67,9 @@
         ${props => cssRuleIfExists(props, 'cursor')}
         ${props => cssRuleIfExists(props, 'overflow')}
         ${props => (props.hasBoxShadow ? `box-shadow: 0px 2px 10px rgba(0, 0, 0, 0.1)` : '')};
+        ${props => props.display && stylesForMedia('display', props.display)}
+        ${props => (props.width ? stylesForMedia('width', props.width) : '')}
+        ${props => (props.height ? stylesForMedia('height', props.height) : '')}
         background-color: ${props => (props.backgroundColor ? props.theme[props.backgroundColor] : 'none')};
         border-color: ${props => (props.borderColor ? props.theme[props.borderColor] : 'none')};
         &:hover {
@@ -80,44 +80,6 @@
                       }`
                     : ''};
         }
-=======
-    box-sizing: border-box;
-    ${props => cssRuleIfExists(props, 'flex-grow')}
-    ${props => cssRuleIfExists(props, 'position')}
-    ${props => cssRuleIfExists(props, 'top')}
-    ${props => cssRuleIfExists(props, 'right')}
-    ${props => cssRuleIfExists(props, 'bottom')}
-    ${props => cssRuleIfExists(props, 'left')}
-    ${props => cssRuleIfExists(props, 'max-width')}
-    ${props => cssRuleIfExists(props, 'margin')}
-    ${props => cssRuleIfExists(props, 'margin-top')}
-    ${props => cssRuleIfExists(props, 'margin-right')}
-    ${props => cssRuleIfExists(props, 'margin-bottom')}
-    ${props => cssRuleIfExists(props, 'margin-left')}
-    ${props => cssRuleIfExists(props, 'padding')}
-    ${props => cssRuleIfExists(props, 'border-radius')}
-    ${props => cssRuleIfExists(props, 'border')}
-    ${props => cssRuleIfExists(props, 'border-top')}
-    ${props => cssRuleIfExists(props, 'border-bottom')}
-    ${props => cssRuleIfExists(props, 'z-index')}
-    ${props => cssRuleIfExists(props, 'white-space')}
-    ${props => cssRuleIfExists(props, 'opacity')}
-    ${props => cssRuleIfExists(props, 'cursor')}
-    ${props => cssRuleIfExists(props, 'overflow')}
-    ${props => (props.hasBoxShadow ? `box-shadow: 0px 2px 10px rgba(0, 0, 0, 0.1)` : '')};
-    ${props => props.display && stylesForMedia('display', props.display)}
-    ${props => stylesForMedia('width', props.width || 'auto')}
-    ${props => stylesForMedia('height', props.height || 'auto')}
-    background-color: ${props => (props.backgroundColor ? props.theme[props.backgroundColor] : 'none')};
-    border-color: ${props => (props.borderColor ? props.theme[props.borderColor] : 'none')};
-    &:hover {
-        ${props =>
-            props.darkenOnHover
-                ? `background-color: ${
-                      props.backgroundColor ? darken(0.05, props.theme[props.backgroundColor]) : 'none'
-                  }`
-                : ''};
->>>>>>> adcfe511
     }
 `;
 
