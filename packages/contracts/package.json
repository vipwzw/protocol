{
    "private": true,
    "name": "contracts",
    "version": "2.1.21",
    "description": "Smart contract components of 0x protocol",
    "main": "index.js",
    "directories": {
        "test": "test"
    },
    "scripts": {
        "build:watch": "tsc -w",
        "prebuild": "run-s clean compile copy_artifacts generate_contract_wrappers",
        "copy_artifacts": "copyfiles -u 4 '../migrations/src/artifacts/**/*' ./lib/src/artifacts;",
        "build": "tsc",
        "test": "run-s build run_mocha",
        "test:coverage": "SOLIDITY_COVERAGE=true run-s build run_mocha coverage:report:text coverage:report:lcov",
        "run_mocha": "mocha 'lib/test/**/*.js' --timeout 100000 --bail --exit",
        "compile:comment": "Yarn workspaces do not link binaries correctly so we need to reference them directly https://github.com/yarnpkg/yarn/issues/3846",
<<<<<<< HEAD
        "compile": "node ../deployer/lib/src/cli.js compile --contracts ${npm_package_config_contracts} --contracts-dir src/contracts --artifacts-dir ../migrations/src/artifacts",
=======
        "compile": "node ../deployer/lib/src/cli.js compile --contracts ${npm_package_config_contracts} --contract-dirs src/contracts --artifacts-dir src/artifacts",
>>>>>>> c44f9e56
        "clean": "shx rm -rf ./lib",
        "generate_contract_wrappers": "node ../abi-gen/lib/index.js --abis  ${npm_package_config_abis} --template ../contract_templates/contract.handlebars --partials '../contract_templates/partials/**/*.handlebars' --output src/contract_wrappers/generated --backend ethers && prettier --write 'src/contract_wrappers/generated/**.ts'",
        "lint": "tslint --project . 'migrations/**/*.ts' 'test/**/*.ts' 'util/**/*.ts' 'deploy/**/*.ts'",
        "coverage:report:text": "istanbul report text",
        "coverage:report:html": "istanbul report html && open coverage/index.html",
        "coverage:report:lcov": "istanbul report lcov",
        "test:circleci": "yarn test:coverage"
    },
    "config": {
        "abis": "../migrations/src/artifacts/@(DummyToken|TokenTransferProxy|Exchange|TokenRegistry|MultiSigWallet|MultiSigWalletWithTimeLock|MultiSigWalletWithTimeLockExceptRemoveAuthorizedAddress|TokenRegistry|ZRXToken|Arbitrage|EtherDelta|AccountLevels).json",
        "contracts": "Exchange,DummyToken,ZRXToken,Token,WETH9,TokenTransferProxy,MultiSigWallet,MultiSigWalletWithTimeLock,MultiSigWalletWithTimeLockExceptRemoveAuthorizedAddress,MaliciousToken,TokenRegistry,Arbitrage,EtherDelta,AccountLevels"
    },
    "repository": {
        "type": "git",
        "url": "https://github.com/0xProject/0x-monorepo.git"
    },
    "author": "Amir Bandeali",
    "license": "Apache-2.0",
    "bugs": {
        "url": "https://github.com/0xProject/0x-monorepo/issues"
    },
    "homepage": "https://github.com/0xProject/0x-monorepo/packages/contracts/README.md",
    "devDependencies": {
        "@0xproject/dev-utils": "^0.3.4",
        "@0xproject/tslint-config": "^0.4.14",
        "@types/lodash": "4.14.104",
        "@types/node": "^8.0.53",
        "@types/yargs": "^10.0.0",
        "chai": "^4.0.1",
        "chai-as-promised": "^7.1.0",
        "chai-bignumber": "^2.0.1",
        "copyfiles": "^1.2.0",
        "dirty-chai": "^2.0.1",
        "mocha": "^4.0.1",
        "npm-run-all": "^4.1.2",
        "prettier": "^1.11.1",
        "shx": "^0.2.2",
        "solc": "^0.4.18",
        "tslint": "5.8.0",
        "typescript": "2.7.1",
        "yargs": "^10.0.3"
    },
    "dependencies": {
        "0x.js": "^0.35.0",
        "@0xproject/deployer": "^0.3.5",
        "@0xproject/types": "^0.5.0",
        "@0xproject/typescript-typings": "^0.0.3",
        "@0xproject/utils": "^0.5.0",
        "@0xproject/web3-wrapper": "^0.5.0",
        "bn.js": "^4.11.8",
        "ethereumjs-abi": "^0.6.4",
        "ethereumjs-util": "^5.1.1",
        "ethers-contracts": "^2.2.1",
        "lodash": "^4.17.4",
        "web3": "^0.20.0"
    }
}<|MERGE_RESOLUTION|>--- conflicted
+++ resolved
@@ -16,11 +16,7 @@
         "test:coverage": "SOLIDITY_COVERAGE=true run-s build run_mocha coverage:report:text coverage:report:lcov",
         "run_mocha": "mocha 'lib/test/**/*.js' --timeout 100000 --bail --exit",
         "compile:comment": "Yarn workspaces do not link binaries correctly so we need to reference them directly https://github.com/yarnpkg/yarn/issues/3846",
-<<<<<<< HEAD
-        "compile": "node ../deployer/lib/src/cli.js compile --contracts ${npm_package_config_contracts} --contracts-dir src/contracts --artifacts-dir ../migrations/src/artifacts",
-=======
-        "compile": "node ../deployer/lib/src/cli.js compile --contracts ${npm_package_config_contracts} --contract-dirs src/contracts --artifacts-dir src/artifacts",
->>>>>>> c44f9e56
+        "compile": "node ../deployer/lib/src/cli.js compile --contracts ${npm_package_config_contracts} --contract-dirs src/contracts --artifacts-dir ../migrations/src/artifacts",
         "clean": "shx rm -rf ./lib",
         "generate_contract_wrappers": "node ../abi-gen/lib/index.js --abis  ${npm_package_config_abis} --template ../contract_templates/contract.handlebars --partials '../contract_templates/partials/**/*.handlebars' --output src/contract_wrappers/generated --backend ethers && prettier --write 'src/contract_wrappers/generated/**.ts'",
         "lint": "tslint --project . 'migrations/**/*.ts' 'test/**/*.ts' 'util/**/*.ts' 'deploy/**/*.ts'",
