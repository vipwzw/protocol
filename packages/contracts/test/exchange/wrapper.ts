import { BlockchainLifecycle } from '@0xproject/dev-utils';
<<<<<<< HEAD
import { assetDataUtils } from '@0xproject/order-utils';
=======
import { assetProxyUtils, orderHashUtils } from '@0xproject/order-utils';
>>>>>>> 56a4a374
import { RevertReason, SignedOrder } from '@0xproject/types';
import { BigNumber } from '@0xproject/utils';
import { Web3Wrapper } from '@0xproject/web3-wrapper';
import * as chai from 'chai';
import * as _ from 'lodash';

import { DummyERC20TokenContract } from '../../generated_contract_wrappers/dummy_erc20_token';
import { DummyERC721TokenContract } from '../../generated_contract_wrappers/dummy_erc721_token';
import { ERC20ProxyContract } from '../../generated_contract_wrappers/erc20_proxy';
import { ERC721ProxyContract } from '../../generated_contract_wrappers/erc721_proxy';
import { ExchangeContract } from '../../generated_contract_wrappers/exchange';
import { artifacts } from '../utils/artifacts';
import { expectTransactionFailedAsync } from '../utils/assertions';
import { getLatestBlockTimestampAsync, increaseTimeAndMineBlockAsync } from '../utils/block_timestamp';
import { chaiSetup } from '../utils/chai_setup';
import { constants } from '../utils/constants';
import { ERC20Wrapper } from '../utils/erc20_wrapper';
import { ERC721Wrapper } from '../utils/erc721_wrapper';
import { ExchangeWrapper } from '../utils/exchange_wrapper';
import { OrderFactory } from '../utils/order_factory';
import { ERC20BalancesByOwner, OrderStatus } from '../utils/types';
import { provider, txDefaults, web3Wrapper } from '../utils/web3_wrapper';

chaiSetup.configure();
const expect = chai.expect;
const blockchainLifecycle = new BlockchainLifecycle(web3Wrapper);

describe('Exchange wrappers', () => {
    let makerAddress: string;
    let owner: string;
    let takerAddress: string;
    let feeRecipientAddress: string;

    let erc20TokenA: DummyERC20TokenContract;
    let erc20TokenB: DummyERC20TokenContract;
    let zrxToken: DummyERC20TokenContract;
    let erc721Token: DummyERC721TokenContract;
    let exchange: ExchangeContract;
    let erc20Proxy: ERC20ProxyContract;
    let erc721Proxy: ERC721ProxyContract;

    let exchangeWrapper: ExchangeWrapper;
    let erc20Wrapper: ERC20Wrapper;
    let erc721Wrapper: ERC721Wrapper;
    let erc20Balances: ERC20BalancesByOwner;
    let orderFactory: OrderFactory;

    let erc721MakerAssetId: BigNumber;
    let erc721TakerAssetId: BigNumber;

    let defaultMakerAssetAddress: string;
    let defaultTakerAssetAddress: string;

    before(async () => {
        await blockchainLifecycle.startAsync();
    });
    after(async () => {
        await blockchainLifecycle.revertAsync();
    });
    before(async () => {
        const accounts = await web3Wrapper.getAvailableAddressesAsync();
        const usedAddresses = ([owner, makerAddress, takerAddress, feeRecipientAddress] = _.slice(accounts, 0, 4));

        erc20Wrapper = new ERC20Wrapper(provider, usedAddresses, owner);
        erc721Wrapper = new ERC721Wrapper(provider, usedAddresses, owner);

        const numDummyErc20ToDeploy = 3;
        [erc20TokenA, erc20TokenB, zrxToken] = await erc20Wrapper.deployDummyTokensAsync(
            numDummyErc20ToDeploy,
            constants.DUMMY_TOKEN_DECIMALS,
        );
        erc20Proxy = await erc20Wrapper.deployProxyAsync();
        await erc20Wrapper.setBalancesAndAllowancesAsync();

        [erc721Token] = await erc721Wrapper.deployDummyTokensAsync();
        erc721Proxy = await erc721Wrapper.deployProxyAsync();
        await erc721Wrapper.setBalancesAndAllowancesAsync();
        const erc721Balances = await erc721Wrapper.getBalancesAsync();
        erc721MakerAssetId = erc721Balances[makerAddress][erc721Token.address][0];
        erc721TakerAssetId = erc721Balances[takerAddress][erc721Token.address][0];

        exchange = await ExchangeContract.deployFrom0xArtifactAsync(
            artifacts.Exchange,
            provider,
            txDefaults,
            assetDataUtils.encodeERC20AssetData(zrxToken.address),
        );
        exchangeWrapper = new ExchangeWrapper(exchange, provider);
        await exchangeWrapper.registerAssetProxyAsync(erc20Proxy.address, owner);
        await exchangeWrapper.registerAssetProxyAsync(erc721Proxy.address, owner);

        await web3Wrapper.awaitTransactionSuccessAsync(
            await erc20Proxy.addAuthorizedAddress.sendTransactionAsync(exchange.address, {
                from: owner,
            }),
            constants.AWAIT_TRANSACTION_MINED_MS,
        );
        await web3Wrapper.awaitTransactionSuccessAsync(
            await erc721Proxy.addAuthorizedAddress.sendTransactionAsync(exchange.address, {
                from: owner,
            }),
            constants.AWAIT_TRANSACTION_MINED_MS,
        );

        defaultMakerAssetAddress = erc20TokenA.address;
        defaultTakerAssetAddress = erc20TokenB.address;

        const defaultOrderParams = {
            ...constants.STATIC_ORDER_PARAMS,
            exchangeAddress: exchange.address,
            makerAddress,
            feeRecipientAddress,
            makerAssetData: assetDataUtils.encodeERC20AssetData(defaultMakerAssetAddress),
            takerAssetData: assetDataUtils.encodeERC20AssetData(defaultTakerAssetAddress),
        };
        const privateKey = constants.TESTRPC_PRIVATE_KEYS[accounts.indexOf(makerAddress)];
        orderFactory = new OrderFactory(privateKey, defaultOrderParams);
    });
    beforeEach(async () => {
        await blockchainLifecycle.startAsync();
        erc20Balances = await erc20Wrapper.getBalancesAsync();
    });
    afterEach(async () => {
        await blockchainLifecycle.revertAsync();
    });
    describe('fillOrKillOrder', () => {
        it('should transfer the correct amounts', async () => {
            const signedOrder = await orderFactory.newSignedOrderAsync({
                makerAssetAmount: Web3Wrapper.toBaseUnitAmount(new BigNumber(100), 18),
                takerAssetAmount: Web3Wrapper.toBaseUnitAmount(new BigNumber(200), 18),
            });
            const takerAssetFillAmount = signedOrder.takerAssetAmount.div(2);
            await exchangeWrapper.fillOrKillOrderAsync(signedOrder, takerAddress, {
                takerAssetFillAmount,
            });

            const newBalances = await erc20Wrapper.getBalancesAsync();

            const makerAssetFilledAmount = takerAssetFillAmount
                .times(signedOrder.makerAssetAmount)
                .dividedToIntegerBy(signedOrder.takerAssetAmount);
            const makerFee = signedOrder.makerFee
                .times(makerAssetFilledAmount)
                .dividedToIntegerBy(signedOrder.makerAssetAmount);
            const takerFee = signedOrder.takerFee
                .times(makerAssetFilledAmount)
                .dividedToIntegerBy(signedOrder.makerAssetAmount);
            expect(newBalances[makerAddress][defaultMakerAssetAddress]).to.be.bignumber.equal(
                erc20Balances[makerAddress][defaultMakerAssetAddress].minus(makerAssetFilledAmount),
            );
            expect(newBalances[makerAddress][defaultTakerAssetAddress]).to.be.bignumber.equal(
                erc20Balances[makerAddress][defaultTakerAssetAddress].add(takerAssetFillAmount),
            );
            expect(newBalances[makerAddress][zrxToken.address]).to.be.bignumber.equal(
                erc20Balances[makerAddress][zrxToken.address].minus(makerFee),
            );
            expect(newBalances[takerAddress][defaultTakerAssetAddress]).to.be.bignumber.equal(
                erc20Balances[takerAddress][defaultTakerAssetAddress].minus(takerAssetFillAmount),
            );
            expect(newBalances[takerAddress][defaultMakerAssetAddress]).to.be.bignumber.equal(
                erc20Balances[takerAddress][defaultMakerAssetAddress].add(makerAssetFilledAmount),
            );
            expect(newBalances[takerAddress][zrxToken.address]).to.be.bignumber.equal(
                erc20Balances[takerAddress][zrxToken.address].minus(takerFee),
            );
            expect(newBalances[feeRecipientAddress][zrxToken.address]).to.be.bignumber.equal(
                erc20Balances[feeRecipientAddress][zrxToken.address].add(makerFee.add(takerFee)),
            );
        });

        it('should throw if a signedOrder is expired', async () => {
            const currentTimestamp = await getLatestBlockTimestampAsync();
            const signedOrder = await orderFactory.newSignedOrderAsync({
                expirationTimeSeconds: new BigNumber(currentTimestamp).sub(10),
            });

            return expectTransactionFailedAsync(
                exchangeWrapper.fillOrKillOrderAsync(signedOrder, takerAddress),
                RevertReason.OrderUnfillable,
            );
        });

        it('should throw if entire takerAssetFillAmount not filled', async () => {
            const signedOrder = await orderFactory.newSignedOrderAsync();

            await exchangeWrapper.fillOrderAsync(signedOrder, takerAddress, {
                takerAssetFillAmount: signedOrder.takerAssetAmount.div(2),
            });

            return expectTransactionFailedAsync(
                exchangeWrapper.fillOrKillOrderAsync(signedOrder, takerAddress),
                RevertReason.CompleteFillFailed,
            );
        });
    });

    describe('fillOrderNoThrow', () => {
        it('should transfer the correct amounts', async () => {
            const signedOrder = await orderFactory.newSignedOrderAsync({
                makerAssetAmount: Web3Wrapper.toBaseUnitAmount(new BigNumber(100), 18),
                takerAssetAmount: Web3Wrapper.toBaseUnitAmount(new BigNumber(200), 18),
            });
            const takerAssetFillAmount = signedOrder.takerAssetAmount.div(2);

            await exchangeWrapper.fillOrderNoThrowAsync(signedOrder, takerAddress, {
                takerAssetFillAmount,
                // HACK(albrow): We need to hardcode the gas estimate here because
                // the Geth gas estimator doesn't work with the way we use
                // delegatecall and swallow errors.
                gas: 250000,
            });

            const newBalances = await erc20Wrapper.getBalancesAsync();
            const makerAssetFilledAmount = takerAssetFillAmount
                .times(signedOrder.makerAssetAmount)
                .dividedToIntegerBy(signedOrder.takerAssetAmount);
            const makerFee = signedOrder.makerFee
                .times(makerAssetFilledAmount)
                .dividedToIntegerBy(signedOrder.makerAssetAmount);
            const takerFee = signedOrder.takerFee
                .times(makerAssetFilledAmount)
                .dividedToIntegerBy(signedOrder.makerAssetAmount);

            expect(newBalances[makerAddress][defaultMakerAssetAddress]).to.be.bignumber.equal(
                erc20Balances[makerAddress][defaultMakerAssetAddress].minus(makerAssetFilledAmount),
            );
            expect(newBalances[makerAddress][defaultTakerAssetAddress]).to.be.bignumber.equal(
                erc20Balances[makerAddress][defaultTakerAssetAddress].add(takerAssetFillAmount),
            );
            expect(newBalances[makerAddress][zrxToken.address]).to.be.bignumber.equal(
                erc20Balances[makerAddress][zrxToken.address].minus(makerFee),
            );
            expect(newBalances[takerAddress][defaultTakerAssetAddress]).to.be.bignumber.equal(
                erc20Balances[takerAddress][defaultTakerAssetAddress].minus(takerAssetFillAmount),
            );
            expect(newBalances[takerAddress][defaultMakerAssetAddress]).to.be.bignumber.equal(
                erc20Balances[takerAddress][defaultMakerAssetAddress].add(makerAssetFilledAmount),
            );
            expect(newBalances[takerAddress][zrxToken.address]).to.be.bignumber.equal(
                erc20Balances[takerAddress][zrxToken.address].minus(takerFee),
            );
            expect(newBalances[feeRecipientAddress][zrxToken.address]).to.be.bignumber.equal(
                erc20Balances[feeRecipientAddress][zrxToken.address].add(makerFee.add(takerFee)),
            );
        });

        it('should not change erc20Balances if maker erc20Balances are too low to fill order', async () => {
            const signedOrder = await orderFactory.newSignedOrderAsync({
                makerAssetAmount: Web3Wrapper.toBaseUnitAmount(new BigNumber(100000), 18),
            });

            await exchangeWrapper.fillOrderNoThrowAsync(signedOrder, takerAddress);
            const newBalances = await erc20Wrapper.getBalancesAsync();
            expect(newBalances).to.be.deep.equal(erc20Balances);
        });

        it('should not change erc20Balances if taker erc20Balances are too low to fill order', async () => {
            const signedOrder = await orderFactory.newSignedOrderAsync({
                takerAssetAmount: Web3Wrapper.toBaseUnitAmount(new BigNumber(100000), 18),
            });

            await exchangeWrapper.fillOrderNoThrowAsync(signedOrder, takerAddress);
            const newBalances = await erc20Wrapper.getBalancesAsync();
            expect(newBalances).to.be.deep.equal(erc20Balances);
        });

        it('should not change erc20Balances if maker allowances are too low to fill order', async () => {
            const signedOrder = await orderFactory.newSignedOrderAsync();
            await web3Wrapper.awaitTransactionSuccessAsync(
                await erc20TokenA.approve.sendTransactionAsync(erc20Proxy.address, new BigNumber(0), {
                    from: makerAddress,
                }),
                constants.AWAIT_TRANSACTION_MINED_MS,
            );
            await exchangeWrapper.fillOrderNoThrowAsync(signedOrder, takerAddress);
            await web3Wrapper.awaitTransactionSuccessAsync(
                await erc20TokenA.approve.sendTransactionAsync(erc20Proxy.address, constants.INITIAL_ERC20_ALLOWANCE, {
                    from: makerAddress,
                }),
                constants.AWAIT_TRANSACTION_MINED_MS,
            );

            const newBalances = await erc20Wrapper.getBalancesAsync();
            expect(newBalances).to.be.deep.equal(erc20Balances);
        });

        it('should not change erc20Balances if taker allowances are too low to fill order', async () => {
            const signedOrder = await orderFactory.newSignedOrderAsync();
            await web3Wrapper.awaitTransactionSuccessAsync(
                await erc20TokenB.approve.sendTransactionAsync(erc20Proxy.address, new BigNumber(0), {
                    from: takerAddress,
                }),
                constants.AWAIT_TRANSACTION_MINED_MS,
            );
            await exchangeWrapper.fillOrderNoThrowAsync(signedOrder, takerAddress);
            await web3Wrapper.awaitTransactionSuccessAsync(
                await erc20TokenB.approve.sendTransactionAsync(erc20Proxy.address, constants.INITIAL_ERC20_ALLOWANCE, {
                    from: takerAddress,
                }),
                constants.AWAIT_TRANSACTION_MINED_MS,
            );

            const newBalances = await erc20Wrapper.getBalancesAsync();
            expect(newBalances).to.be.deep.equal(erc20Balances);
        });

        it('should not change erc20Balances if makerAssetAddress is ZRX, makerAssetAmount + makerFee > maker balance', async () => {
            const makerZRXBalance = new BigNumber(erc20Balances[makerAddress][zrxToken.address]);
            const signedOrder = await orderFactory.newSignedOrderAsync({
                makerAssetAmount: makerZRXBalance,
                makerFee: new BigNumber(1),
                makerAssetData: assetDataUtils.encodeERC20AssetData(zrxToken.address),
            });
            await exchangeWrapper.fillOrderNoThrowAsync(signedOrder, takerAddress);
            const newBalances = await erc20Wrapper.getBalancesAsync();
            expect(newBalances).to.be.deep.equal(erc20Balances);
        });

        it('should not change erc20Balances if makerAssetAddress is ZRX, makerAssetAmount + makerFee > maker allowance', async () => {
            const makerZRXAllowance = await zrxToken.allowance.callAsync(makerAddress, erc20Proxy.address);
            const signedOrder = await orderFactory.newSignedOrderAsync({
                makerAssetAmount: new BigNumber(makerZRXAllowance),
                makerFee: new BigNumber(1),
                makerAssetData: assetDataUtils.encodeERC20AssetData(zrxToken.address),
            });
            await exchangeWrapper.fillOrderNoThrowAsync(signedOrder, takerAddress);
            const newBalances = await erc20Wrapper.getBalancesAsync();
            expect(newBalances).to.be.deep.equal(erc20Balances);
        });

        it('should not change erc20Balances if takerAssetAddress is ZRX, takerAssetAmount + takerFee > taker balance', async () => {
            const takerZRXBalance = new BigNumber(erc20Balances[takerAddress][zrxToken.address]);
            const signedOrder = await orderFactory.newSignedOrderAsync({
                takerAssetAmount: takerZRXBalance,
                takerFee: new BigNumber(1),
                takerAssetData: assetDataUtils.encodeERC20AssetData(zrxToken.address),
            });
            await exchangeWrapper.fillOrderNoThrowAsync(signedOrder, takerAddress);
            const newBalances = await erc20Wrapper.getBalancesAsync();
            expect(newBalances).to.be.deep.equal(erc20Balances);
        });

        it('should not change erc20Balances if takerAssetAddress is ZRX, takerAssetAmount + takerFee > taker allowance', async () => {
            const takerZRXAllowance = await zrxToken.allowance.callAsync(takerAddress, erc20Proxy.address);
            const signedOrder = await orderFactory.newSignedOrderAsync({
                takerAssetAmount: new BigNumber(takerZRXAllowance),
                takerFee: new BigNumber(1),
                takerAssetData: assetDataUtils.encodeERC20AssetData(zrxToken.address),
            });
            await exchangeWrapper.fillOrderNoThrowAsync(signedOrder, takerAddress);
            const newBalances = await erc20Wrapper.getBalancesAsync();
            expect(newBalances).to.be.deep.equal(erc20Balances);
        });

        it('should successfully exchange ERC721 tokens', async () => {
            // Construct Exchange parameters
            const makerAssetId = erc721MakerAssetId;
            const takerAssetId = erc721TakerAssetId;
            const signedOrder = await orderFactory.newSignedOrderAsync({
                makerAssetAmount: new BigNumber(1),
                takerAssetAmount: new BigNumber(1),
                makerAssetData: assetDataUtils.encodeERC721AssetData(erc721Token.address, makerAssetId),
                takerAssetData: assetDataUtils.encodeERC721AssetData(erc721Token.address, takerAssetId),
            });
            // Verify pre-conditions
            const initialOwnerMakerAsset = await erc721Token.ownerOf.callAsync(makerAssetId);
            expect(initialOwnerMakerAsset).to.be.bignumber.equal(makerAddress);
            const initialOwnerTakerAsset = await erc721Token.ownerOf.callAsync(takerAssetId);
            expect(initialOwnerTakerAsset).to.be.bignumber.equal(takerAddress);
            // Call Exchange
            const takerAssetFillAmount = signedOrder.takerAssetAmount;
            await exchangeWrapper.fillOrderNoThrowAsync(signedOrder, takerAddress, {
                takerAssetFillAmount,
                // HACK(albrow): We need to hardcode the gas estimate here because
                // the Geth gas estimator doesn't work with the way we use
                // delegatecall and swallow errors.
                gas: 280000,
            });
            // Verify post-conditions
            const newOwnerMakerAsset = await erc721Token.ownerOf.callAsync(makerAssetId);
            expect(newOwnerMakerAsset).to.be.bignumber.equal(takerAddress);
            const newOwnerTakerAsset = await erc721Token.ownerOf.callAsync(takerAssetId);
            expect(newOwnerTakerAsset).to.be.bignumber.equal(makerAddress);
        });
    });

    describe('batch functions', () => {
        let signedOrders: SignedOrder[];
        beforeEach(async () => {
            signedOrders = [
                await orderFactory.newSignedOrderAsync(),
                await orderFactory.newSignedOrderAsync(),
                await orderFactory.newSignedOrderAsync(),
            ];
        });

        describe('batchFillOrders', () => {
            it('should transfer the correct amounts', async () => {
                const takerAssetFillAmounts: BigNumber[] = [];
                const makerAssetAddress = erc20TokenA.address;
                const takerAssetAddress = erc20TokenB.address;
                _.forEach(signedOrders, signedOrder => {
                    const takerAssetFillAmount = signedOrder.takerAssetAmount.div(2);
                    const makerAssetFilledAmount = takerAssetFillAmount
                        .times(signedOrder.makerAssetAmount)
                        .dividedToIntegerBy(signedOrder.takerAssetAmount);
                    const makerFee = signedOrder.makerFee
                        .times(makerAssetFilledAmount)
                        .dividedToIntegerBy(signedOrder.makerAssetAmount);
                    const takerFee = signedOrder.takerFee
                        .times(makerAssetFilledAmount)
                        .dividedToIntegerBy(signedOrder.makerAssetAmount);
                    takerAssetFillAmounts.push(takerAssetFillAmount);
                    erc20Balances[makerAddress][makerAssetAddress] = erc20Balances[makerAddress][
                        makerAssetAddress
                    ].minus(makerAssetFilledAmount);
                    erc20Balances[makerAddress][takerAssetAddress] = erc20Balances[makerAddress][takerAssetAddress].add(
                        takerAssetFillAmount,
                    );
                    erc20Balances[makerAddress][zrxToken.address] = erc20Balances[makerAddress][zrxToken.address].minus(
                        makerFee,
                    );
                    erc20Balances[takerAddress][makerAssetAddress] = erc20Balances[takerAddress][makerAssetAddress].add(
                        makerAssetFilledAmount,
                    );
                    erc20Balances[takerAddress][takerAssetAddress] = erc20Balances[takerAddress][
                        takerAssetAddress
                    ].minus(takerAssetFillAmount);
                    erc20Balances[takerAddress][zrxToken.address] = erc20Balances[takerAddress][zrxToken.address].minus(
                        takerFee,
                    );
                    erc20Balances[feeRecipientAddress][zrxToken.address] = erc20Balances[feeRecipientAddress][
                        zrxToken.address
                    ].add(makerFee.add(takerFee));
                });

                await exchangeWrapper.batchFillOrdersAsync(signedOrders, takerAddress, {
                    takerAssetFillAmounts,
                });

                const newBalances = await erc20Wrapper.getBalancesAsync();
                expect(newBalances).to.be.deep.equal(erc20Balances);
            });
        });

        describe('batchFillOrKillOrders', () => {
            it('should transfer the correct amounts', async () => {
                const takerAssetFillAmounts: BigNumber[] = [];
                const makerAssetAddress = erc20TokenA.address;
                const takerAssetAddress = erc20TokenB.address;
                _.forEach(signedOrders, signedOrder => {
                    const takerAssetFillAmount = signedOrder.takerAssetAmount.div(2);
                    const makerAssetFilledAmount = takerAssetFillAmount
                        .times(signedOrder.makerAssetAmount)
                        .dividedToIntegerBy(signedOrder.takerAssetAmount);
                    const makerFee = signedOrder.makerFee
                        .times(makerAssetFilledAmount)
                        .dividedToIntegerBy(signedOrder.makerAssetAmount);
                    const takerFee = signedOrder.takerFee
                        .times(makerAssetFilledAmount)
                        .dividedToIntegerBy(signedOrder.makerAssetAmount);
                    takerAssetFillAmounts.push(takerAssetFillAmount);
                    erc20Balances[makerAddress][makerAssetAddress] = erc20Balances[makerAddress][
                        makerAssetAddress
                    ].minus(makerAssetFilledAmount);
                    erc20Balances[makerAddress][takerAssetAddress] = erc20Balances[makerAddress][takerAssetAddress].add(
                        takerAssetFillAmount,
                    );
                    erc20Balances[makerAddress][zrxToken.address] = erc20Balances[makerAddress][zrxToken.address].minus(
                        makerFee,
                    );
                    erc20Balances[takerAddress][makerAssetAddress] = erc20Balances[takerAddress][makerAssetAddress].add(
                        makerAssetFilledAmount,
                    );
                    erc20Balances[takerAddress][takerAssetAddress] = erc20Balances[takerAddress][
                        takerAssetAddress
                    ].minus(takerAssetFillAmount);
                    erc20Balances[takerAddress][zrxToken.address] = erc20Balances[takerAddress][zrxToken.address].minus(
                        takerFee,
                    );
                    erc20Balances[feeRecipientAddress][zrxToken.address] = erc20Balances[feeRecipientAddress][
                        zrxToken.address
                    ].add(makerFee.add(takerFee));
                });

                await exchangeWrapper.batchFillOrKillOrdersAsync(signedOrders, takerAddress, {
                    takerAssetFillAmounts,
                });

                const newBalances = await erc20Wrapper.getBalancesAsync();
                expect(newBalances).to.be.deep.equal(erc20Balances);
            });

            it('should throw if a single signedOrder does not fill the expected amount', async () => {
                const takerAssetFillAmounts: BigNumber[] = [];
                _.forEach(signedOrders, signedOrder => {
                    const takerAssetFillAmount = signedOrder.takerAssetAmount.div(2);
                    takerAssetFillAmounts.push(takerAssetFillAmount);
                });

                await exchangeWrapper.fillOrKillOrderAsync(signedOrders[0], takerAddress);

                return expectTransactionFailedAsync(
                    exchangeWrapper.batchFillOrKillOrdersAsync(signedOrders, takerAddress, {
                        takerAssetFillAmounts,
                    }),
                    RevertReason.OrderUnfillable,
                );
            });
        });

        describe('batchFillOrdersNoThrow', async () => {
            it('should transfer the correct amounts', async () => {
                const takerAssetFillAmounts: BigNumber[] = [];
                const makerAssetAddress = erc20TokenA.address;
                const takerAssetAddress = erc20TokenB.address;
                _.forEach(signedOrders, signedOrder => {
                    const takerAssetFillAmount = signedOrder.takerAssetAmount.div(2);
                    const makerAssetFilledAmount = takerAssetFillAmount
                        .times(signedOrder.makerAssetAmount)
                        .dividedToIntegerBy(signedOrder.takerAssetAmount);
                    const makerFee = signedOrder.makerFee
                        .times(makerAssetFilledAmount)
                        .dividedToIntegerBy(signedOrder.makerAssetAmount);
                    const takerFee = signedOrder.takerFee
                        .times(makerAssetFilledAmount)
                        .dividedToIntegerBy(signedOrder.makerAssetAmount);
                    takerAssetFillAmounts.push(takerAssetFillAmount);
                    erc20Balances[makerAddress][makerAssetAddress] = erc20Balances[makerAddress][
                        makerAssetAddress
                    ].minus(makerAssetFilledAmount);
                    erc20Balances[makerAddress][takerAssetAddress] = erc20Balances[makerAddress][takerAssetAddress].add(
                        takerAssetFillAmount,
                    );
                    erc20Balances[makerAddress][zrxToken.address] = erc20Balances[makerAddress][zrxToken.address].minus(
                        makerFee,
                    );
                    erc20Balances[takerAddress][makerAssetAddress] = erc20Balances[takerAddress][makerAssetAddress].add(
                        makerAssetFilledAmount,
                    );
                    erc20Balances[takerAddress][takerAssetAddress] = erc20Balances[takerAddress][
                        takerAssetAddress
                    ].minus(takerAssetFillAmount);
                    erc20Balances[takerAddress][zrxToken.address] = erc20Balances[takerAddress][zrxToken.address].minus(
                        takerFee,
                    );
                    erc20Balances[feeRecipientAddress][zrxToken.address] = erc20Balances[feeRecipientAddress][
                        zrxToken.address
                    ].add(makerFee.add(takerFee));
                });

                await exchangeWrapper.batchFillOrdersNoThrowAsync(signedOrders, takerAddress, {
                    takerAssetFillAmounts,
                    // HACK(albrow): We need to hardcode the gas estimate here because
                    // the Geth gas estimator doesn't work with the way we use
                    // delegatecall and swallow errors.
                    gas: 600000,
                });

                const newBalances = await erc20Wrapper.getBalancesAsync();
                expect(newBalances).to.be.deep.equal(erc20Balances);
            });

            it('should not throw if an order is invalid and fill the remaining orders', async () => {
                const takerAssetFillAmounts: BigNumber[] = [];
                const makerAssetAddress = erc20TokenA.address;
                const takerAssetAddress = erc20TokenB.address;

                const invalidOrder = {
                    ...signedOrders[0],
                    signature: '0x00',
                };
                const validOrders = signedOrders.slice(1);

                takerAssetFillAmounts.push(invalidOrder.takerAssetAmount.div(2));
                _.forEach(validOrders, signedOrder => {
                    const takerAssetFillAmount = signedOrder.takerAssetAmount.div(2);
                    const makerAssetFilledAmount = takerAssetFillAmount
                        .times(signedOrder.makerAssetAmount)
                        .dividedToIntegerBy(signedOrder.takerAssetAmount);
                    const makerFee = signedOrder.makerFee
                        .times(makerAssetFilledAmount)
                        .dividedToIntegerBy(signedOrder.makerAssetAmount);
                    const takerFee = signedOrder.takerFee
                        .times(makerAssetFilledAmount)
                        .dividedToIntegerBy(signedOrder.makerAssetAmount);
                    takerAssetFillAmounts.push(takerAssetFillAmount);
                    erc20Balances[makerAddress][makerAssetAddress] = erc20Balances[makerAddress][
                        makerAssetAddress
                    ].minus(makerAssetFilledAmount);
                    erc20Balances[makerAddress][takerAssetAddress] = erc20Balances[makerAddress][takerAssetAddress].add(
                        takerAssetFillAmount,
                    );
                    erc20Balances[makerAddress][zrxToken.address] = erc20Balances[makerAddress][zrxToken.address].minus(
                        makerFee,
                    );
                    erc20Balances[takerAddress][makerAssetAddress] = erc20Balances[takerAddress][makerAssetAddress].add(
                        makerAssetFilledAmount,
                    );
                    erc20Balances[takerAddress][takerAssetAddress] = erc20Balances[takerAddress][
                        takerAssetAddress
                    ].minus(takerAssetFillAmount);
                    erc20Balances[takerAddress][zrxToken.address] = erc20Balances[takerAddress][zrxToken.address].minus(
                        takerFee,
                    );
                    erc20Balances[feeRecipientAddress][zrxToken.address] = erc20Balances[feeRecipientAddress][
                        zrxToken.address
                    ].add(makerFee.add(takerFee));
                });

                const newOrders = [invalidOrder, ...validOrders];
                await exchangeWrapper.batchFillOrdersNoThrowAsync(newOrders, takerAddress, {
                    takerAssetFillAmounts,
                    // HACK(albrow): We need to hardcode the gas estimate here because
                    // the Geth gas estimator doesn't work with the way we use
                    // delegatecall and swallow errors.
                    gas: 450000,
                });

                const newBalances = await erc20Wrapper.getBalancesAsync();
                expect(newBalances).to.be.deep.equal(erc20Balances);
            });
        });

        describe('marketSellOrders', () => {
            it('should stop when the entire takerAssetFillAmount is filled', async () => {
                const takerAssetFillAmount = signedOrders[0].takerAssetAmount.plus(
                    signedOrders[1].takerAssetAmount.div(2),
                );
                await exchangeWrapper.marketSellOrdersAsync(signedOrders, takerAddress, {
                    takerAssetFillAmount,
                });

                const newBalances = await erc20Wrapper.getBalancesAsync();

                const makerAssetFilledAmount = signedOrders[0].makerAssetAmount.add(
                    signedOrders[1].makerAssetAmount.dividedToIntegerBy(2),
                );
                const makerFee = signedOrders[0].makerFee.add(signedOrders[1].makerFee.dividedToIntegerBy(2));
                const takerFee = signedOrders[0].takerFee.add(signedOrders[1].takerFee.dividedToIntegerBy(2));
                expect(newBalances[makerAddress][defaultMakerAssetAddress]).to.be.bignumber.equal(
                    erc20Balances[makerAddress][defaultMakerAssetAddress].minus(makerAssetFilledAmount),
                );
                expect(newBalances[makerAddress][defaultTakerAssetAddress]).to.be.bignumber.equal(
                    erc20Balances[makerAddress][defaultTakerAssetAddress].add(takerAssetFillAmount),
                );
                expect(newBalances[makerAddress][zrxToken.address]).to.be.bignumber.equal(
                    erc20Balances[makerAddress][zrxToken.address].minus(makerFee),
                );
                expect(newBalances[takerAddress][defaultTakerAssetAddress]).to.be.bignumber.equal(
                    erc20Balances[takerAddress][defaultTakerAssetAddress].minus(takerAssetFillAmount),
                );
                expect(newBalances[takerAddress][defaultMakerAssetAddress]).to.be.bignumber.equal(
                    erc20Balances[takerAddress][defaultMakerAssetAddress].add(makerAssetFilledAmount),
                );
                expect(newBalances[takerAddress][zrxToken.address]).to.be.bignumber.equal(
                    erc20Balances[takerAddress][zrxToken.address].minus(takerFee),
                );
                expect(newBalances[feeRecipientAddress][zrxToken.address]).to.be.bignumber.equal(
                    erc20Balances[feeRecipientAddress][zrxToken.address].add(makerFee.add(takerFee)),
                );
            });

            it('should fill all signedOrders if cannot fill entire takerAssetFillAmount', async () => {
                const takerAssetFillAmount = Web3Wrapper.toBaseUnitAmount(new BigNumber(100000), 18);
                _.forEach(signedOrders, signedOrder => {
                    erc20Balances[makerAddress][defaultMakerAssetAddress] = erc20Balances[makerAddress][
                        defaultMakerAssetAddress
                    ].minus(signedOrder.makerAssetAmount);
                    erc20Balances[makerAddress][defaultTakerAssetAddress] = erc20Balances[makerAddress][
                        defaultTakerAssetAddress
                    ].add(signedOrder.takerAssetAmount);
                    erc20Balances[makerAddress][zrxToken.address] = erc20Balances[makerAddress][zrxToken.address].minus(
                        signedOrder.makerFee,
                    );
                    erc20Balances[takerAddress][defaultMakerAssetAddress] = erc20Balances[takerAddress][
                        defaultMakerAssetAddress
                    ].add(signedOrder.makerAssetAmount);
                    erc20Balances[takerAddress][defaultTakerAssetAddress] = erc20Balances[takerAddress][
                        defaultTakerAssetAddress
                    ].minus(signedOrder.takerAssetAmount);
                    erc20Balances[takerAddress][zrxToken.address] = erc20Balances[takerAddress][zrxToken.address].minus(
                        signedOrder.takerFee,
                    );
                    erc20Balances[feeRecipientAddress][zrxToken.address] = erc20Balances[feeRecipientAddress][
                        zrxToken.address
                    ].add(signedOrder.makerFee.add(signedOrder.takerFee));
                });
                await exchangeWrapper.marketSellOrdersAsync(signedOrders, takerAddress, {
                    takerAssetFillAmount,
                });

                const newBalances = await erc20Wrapper.getBalancesAsync();
                expect(newBalances).to.be.deep.equal(erc20Balances);
            });

            it('should throw when a signedOrder does not use the same takerAssetAddress', async () => {
                signedOrders = [
<<<<<<< HEAD
                    orderFactory.newSignedOrder(),
                    orderFactory.newSignedOrder({
                        takerAssetData: assetDataUtils.encodeERC20AssetData(zrxToken.address),
=======
                    await orderFactory.newSignedOrderAsync(),
                    await orderFactory.newSignedOrderAsync({
                        takerAssetData: assetProxyUtils.encodeERC20AssetData(zrxToken.address),
>>>>>>> 56a4a374
                    }),
                    await orderFactory.newSignedOrderAsync(),
                ];

                return expectTransactionFailedAsync(
                    exchangeWrapper.marketSellOrdersAsync(signedOrders, takerAddress, {
                        takerAssetFillAmount: Web3Wrapper.toBaseUnitAmount(new BigNumber(1000), 18),
                    }),
                    // We simply use the takerAssetData from the first order for all orders.
                    // If they are not the same, the contract throws when validating the order signature
                    RevertReason.InvalidOrderSignature,
                );
            });
        });

        describe('marketSellOrdersNoThrow', () => {
            it('should stop when the entire takerAssetFillAmount is filled', async () => {
                const takerAssetFillAmount = signedOrders[0].takerAssetAmount.plus(
                    signedOrders[1].takerAssetAmount.div(2),
                );
                await exchangeWrapper.marketSellOrdersNoThrowAsync(signedOrders, takerAddress, {
                    takerAssetFillAmount,
                    // HACK(albrow): We need to hardcode the gas estimate here because
                    // the Geth gas estimator doesn't work with the way we use
                    // delegatecall and swallow errors.
                    gas: 6000000,
                });

                const newBalances = await erc20Wrapper.getBalancesAsync();

                const makerAssetFilledAmount = signedOrders[0].makerAssetAmount.add(
                    signedOrders[1].makerAssetAmount.dividedToIntegerBy(2),
                );
                const makerFee = signedOrders[0].makerFee.add(signedOrders[1].makerFee.dividedToIntegerBy(2));
                const takerFee = signedOrders[0].takerFee.add(signedOrders[1].takerFee.dividedToIntegerBy(2));
                expect(newBalances[makerAddress][defaultMakerAssetAddress]).to.be.bignumber.equal(
                    erc20Balances[makerAddress][defaultMakerAssetAddress].minus(makerAssetFilledAmount),
                );
                expect(newBalances[makerAddress][defaultTakerAssetAddress]).to.be.bignumber.equal(
                    erc20Balances[makerAddress][defaultTakerAssetAddress].add(takerAssetFillAmount),
                );
                expect(newBalances[makerAddress][zrxToken.address]).to.be.bignumber.equal(
                    erc20Balances[makerAddress][zrxToken.address].minus(makerFee),
                );
                expect(newBalances[takerAddress][defaultTakerAssetAddress]).to.be.bignumber.equal(
                    erc20Balances[takerAddress][defaultTakerAssetAddress].minus(takerAssetFillAmount),
                );
                expect(newBalances[takerAddress][defaultMakerAssetAddress]).to.be.bignumber.equal(
                    erc20Balances[takerAddress][defaultMakerAssetAddress].add(makerAssetFilledAmount),
                );
                expect(newBalances[takerAddress][zrxToken.address]).to.be.bignumber.equal(
                    erc20Balances[takerAddress][zrxToken.address].minus(takerFee),
                );
                expect(newBalances[feeRecipientAddress][zrxToken.address]).to.be.bignumber.equal(
                    erc20Balances[feeRecipientAddress][zrxToken.address].add(makerFee.add(takerFee)),
                );
            });

            it('should fill all signedOrders if cannot fill entire takerAssetFillAmount', async () => {
                const takerAssetFillAmount = Web3Wrapper.toBaseUnitAmount(new BigNumber(100000), 18);
                _.forEach(signedOrders, signedOrder => {
                    erc20Balances[makerAddress][defaultMakerAssetAddress] = erc20Balances[makerAddress][
                        defaultMakerAssetAddress
                    ].minus(signedOrder.makerAssetAmount);
                    erc20Balances[makerAddress][defaultTakerAssetAddress] = erc20Balances[makerAddress][
                        defaultTakerAssetAddress
                    ].add(signedOrder.takerAssetAmount);
                    erc20Balances[makerAddress][zrxToken.address] = erc20Balances[makerAddress][zrxToken.address].minus(
                        signedOrder.makerFee,
                    );
                    erc20Balances[takerAddress][defaultMakerAssetAddress] = erc20Balances[takerAddress][
                        defaultMakerAssetAddress
                    ].add(signedOrder.makerAssetAmount);
                    erc20Balances[takerAddress][defaultTakerAssetAddress] = erc20Balances[takerAddress][
                        defaultTakerAssetAddress
                    ].minus(signedOrder.takerAssetAmount);
                    erc20Balances[takerAddress][zrxToken.address] = erc20Balances[takerAddress][zrxToken.address].minus(
                        signedOrder.takerFee,
                    );
                    erc20Balances[feeRecipientAddress][zrxToken.address] = erc20Balances[feeRecipientAddress][
                        zrxToken.address
                    ].add(signedOrder.makerFee.add(signedOrder.takerFee));
                });
                await exchangeWrapper.marketSellOrdersNoThrowAsync(signedOrders, takerAddress, {
                    takerAssetFillAmount,
                    // HACK(albrow): We need to hardcode the gas estimate here because
                    // the Geth gas estimator doesn't work with the way we use
                    // delegatecall and swallow errors.
                    gas: 600000,
                });

                const newBalances = await erc20Wrapper.getBalancesAsync();
                expect(newBalances).to.be.deep.equal(erc20Balances);
            });

            it('should not fill a signedOrder that does not use the same takerAssetAddress', async () => {
                signedOrders = [
<<<<<<< HEAD
                    orderFactory.newSignedOrder(),
                    orderFactory.newSignedOrder(),
                    orderFactory.newSignedOrder({
                        takerAssetData: assetDataUtils.encodeERC20AssetData(zrxToken.address),
=======
                    await orderFactory.newSignedOrderAsync(),
                    await orderFactory.newSignedOrderAsync(),
                    await orderFactory.newSignedOrderAsync({
                        takerAssetData: assetProxyUtils.encodeERC20AssetData(zrxToken.address),
>>>>>>> 56a4a374
                    }),
                ];
                const takerAssetFillAmount = Web3Wrapper.toBaseUnitAmount(new BigNumber(100000), 18);
                const filledSignedOrders = signedOrders.slice(0, -1);
                _.forEach(filledSignedOrders, signedOrder => {
                    erc20Balances[makerAddress][defaultMakerAssetAddress] = erc20Balances[makerAddress][
                        defaultMakerAssetAddress
                    ].minus(signedOrder.makerAssetAmount);
                    erc20Balances[makerAddress][defaultTakerAssetAddress] = erc20Balances[makerAddress][
                        defaultTakerAssetAddress
                    ].add(signedOrder.takerAssetAmount);
                    erc20Balances[makerAddress][zrxToken.address] = erc20Balances[makerAddress][zrxToken.address].minus(
                        signedOrder.makerFee,
                    );
                    erc20Balances[takerAddress][defaultMakerAssetAddress] = erc20Balances[takerAddress][
                        defaultMakerAssetAddress
                    ].add(signedOrder.makerAssetAmount);
                    erc20Balances[takerAddress][defaultTakerAssetAddress] = erc20Balances[takerAddress][
                        defaultTakerAssetAddress
                    ].minus(signedOrder.takerAssetAmount);
                    erc20Balances[takerAddress][zrxToken.address] = erc20Balances[takerAddress][zrxToken.address].minus(
                        signedOrder.takerFee,
                    );
                    erc20Balances[feeRecipientAddress][zrxToken.address] = erc20Balances[feeRecipientAddress][
                        zrxToken.address
                    ].add(signedOrder.makerFee.add(signedOrder.takerFee));
                });
                await exchangeWrapper.marketSellOrdersNoThrowAsync(signedOrders, takerAddress, {
                    takerAssetFillAmount,
                    // HACK(albrow): We need to hardcode the gas estimate here because
                    // the Geth gas estimator doesn't work with the way we use
                    // delegatecall and swallow errors.
                    gas: 600000,
                });

                const newBalances = await erc20Wrapper.getBalancesAsync();
                expect(newBalances).to.be.deep.equal(erc20Balances);
            });
        });

        describe('marketBuyOrders', () => {
            it('should stop when the entire makerAssetFillAmount is filled', async () => {
                const makerAssetFillAmount = signedOrders[0].makerAssetAmount.plus(
                    signedOrders[1].makerAssetAmount.div(2),
                );
                await exchangeWrapper.marketBuyOrdersAsync(signedOrders, takerAddress, {
                    makerAssetFillAmount,
                });

                const newBalances = await erc20Wrapper.getBalancesAsync();

                const makerAmountBought = signedOrders[0].takerAssetAmount.add(
                    signedOrders[1].takerAssetAmount.dividedToIntegerBy(2),
                );
                const makerFee = signedOrders[0].makerFee.add(signedOrders[1].makerFee.dividedToIntegerBy(2));
                const takerFee = signedOrders[0].takerFee.add(signedOrders[1].takerFee.dividedToIntegerBy(2));
                expect(newBalances[makerAddress][defaultMakerAssetAddress]).to.be.bignumber.equal(
                    erc20Balances[makerAddress][defaultMakerAssetAddress].minus(makerAssetFillAmount),
                );
                expect(newBalances[makerAddress][defaultTakerAssetAddress]).to.be.bignumber.equal(
                    erc20Balances[makerAddress][defaultTakerAssetAddress].add(makerAmountBought),
                );
                expect(newBalances[makerAddress][zrxToken.address]).to.be.bignumber.equal(
                    erc20Balances[makerAddress][zrxToken.address].minus(makerFee),
                );
                expect(newBalances[takerAddress][defaultTakerAssetAddress]).to.be.bignumber.equal(
                    erc20Balances[takerAddress][defaultTakerAssetAddress].minus(makerAmountBought),
                );
                expect(newBalances[takerAddress][defaultMakerAssetAddress]).to.be.bignumber.equal(
                    erc20Balances[takerAddress][defaultMakerAssetAddress].add(makerAssetFillAmount),
                );
                expect(newBalances[takerAddress][zrxToken.address]).to.be.bignumber.equal(
                    erc20Balances[takerAddress][zrxToken.address].minus(takerFee),
                );
                expect(newBalances[feeRecipientAddress][zrxToken.address]).to.be.bignumber.equal(
                    erc20Balances[feeRecipientAddress][zrxToken.address].add(makerFee.add(takerFee)),
                );
            });

            it('should fill all signedOrders if cannot fill entire makerAssetFillAmount', async () => {
                const makerAssetFillAmount = Web3Wrapper.toBaseUnitAmount(new BigNumber(100000), 18);
                _.forEach(signedOrders, signedOrder => {
                    erc20Balances[makerAddress][defaultMakerAssetAddress] = erc20Balances[makerAddress][
                        defaultMakerAssetAddress
                    ].minus(signedOrder.makerAssetAmount);
                    erc20Balances[makerAddress][defaultTakerAssetAddress] = erc20Balances[makerAddress][
                        defaultTakerAssetAddress
                    ].add(signedOrder.takerAssetAmount);
                    erc20Balances[makerAddress][zrxToken.address] = erc20Balances[makerAddress][zrxToken.address].minus(
                        signedOrder.makerFee,
                    );
                    erc20Balances[takerAddress][defaultMakerAssetAddress] = erc20Balances[takerAddress][
                        defaultMakerAssetAddress
                    ].add(signedOrder.makerAssetAmount);
                    erc20Balances[takerAddress][defaultTakerAssetAddress] = erc20Balances[takerAddress][
                        defaultTakerAssetAddress
                    ].minus(signedOrder.takerAssetAmount);
                    erc20Balances[takerAddress][zrxToken.address] = erc20Balances[takerAddress][zrxToken.address].minus(
                        signedOrder.takerFee,
                    );
                    erc20Balances[feeRecipientAddress][zrxToken.address] = erc20Balances[feeRecipientAddress][
                        zrxToken.address
                    ].add(signedOrder.makerFee.add(signedOrder.takerFee));
                });
                await exchangeWrapper.marketBuyOrdersAsync(signedOrders, takerAddress, {
                    makerAssetFillAmount,
                });

                const newBalances = await erc20Wrapper.getBalancesAsync();
                expect(newBalances).to.be.deep.equal(erc20Balances);
            });

            it('should throw when a signedOrder does not use the same makerAssetAddress', async () => {
                signedOrders = [
<<<<<<< HEAD
                    orderFactory.newSignedOrder(),
                    orderFactory.newSignedOrder({
                        makerAssetData: assetDataUtils.encodeERC20AssetData(zrxToken.address),
=======
                    await orderFactory.newSignedOrderAsync(),
                    await orderFactory.newSignedOrderAsync({
                        makerAssetData: assetProxyUtils.encodeERC20AssetData(zrxToken.address),
>>>>>>> 56a4a374
                    }),
                    await orderFactory.newSignedOrderAsync(),
                ];

                return expectTransactionFailedAsync(
                    exchangeWrapper.marketBuyOrdersAsync(signedOrders, takerAddress, {
                        makerAssetFillAmount: Web3Wrapper.toBaseUnitAmount(new BigNumber(1000), 18),
                    }),
                    RevertReason.InvalidOrderSignature,
                );
            });
        });

        describe('marketBuyOrdersNoThrow', () => {
            it('should stop when the entire makerAssetFillAmount is filled', async () => {
                const makerAssetFillAmount = signedOrders[0].makerAssetAmount.plus(
                    signedOrders[1].makerAssetAmount.div(2),
                );
                await exchangeWrapper.marketBuyOrdersNoThrowAsync(signedOrders, takerAddress, {
                    makerAssetFillAmount,
                    // HACK(albrow): We need to hardcode the gas estimate here because
                    // the Geth gas estimator doesn't work with the way we use
                    // delegatecall and swallow errors.
                    gas: 600000,
                });

                const newBalances = await erc20Wrapper.getBalancesAsync();

                const makerAmountBought = signedOrders[0].takerAssetAmount.add(
                    signedOrders[1].takerAssetAmount.dividedToIntegerBy(2),
                );
                const makerFee = signedOrders[0].makerFee.add(signedOrders[1].makerFee.dividedToIntegerBy(2));
                const takerFee = signedOrders[0].takerFee.add(signedOrders[1].takerFee.dividedToIntegerBy(2));
                expect(newBalances[makerAddress][defaultMakerAssetAddress]).to.be.bignumber.equal(
                    erc20Balances[makerAddress][defaultMakerAssetAddress].minus(makerAssetFillAmount),
                );
                expect(newBalances[makerAddress][defaultTakerAssetAddress]).to.be.bignumber.equal(
                    erc20Balances[makerAddress][defaultTakerAssetAddress].add(makerAmountBought),
                );
                expect(newBalances[makerAddress][zrxToken.address]).to.be.bignumber.equal(
                    erc20Balances[makerAddress][zrxToken.address].minus(makerFee),
                );
                expect(newBalances[takerAddress][defaultTakerAssetAddress]).to.be.bignumber.equal(
                    erc20Balances[takerAddress][defaultTakerAssetAddress].minus(makerAmountBought),
                );
                expect(newBalances[takerAddress][defaultMakerAssetAddress]).to.be.bignumber.equal(
                    erc20Balances[takerAddress][defaultMakerAssetAddress].add(makerAssetFillAmount),
                );
                expect(newBalances[takerAddress][zrxToken.address]).to.be.bignumber.equal(
                    erc20Balances[takerAddress][zrxToken.address].minus(takerFee),
                );
                expect(newBalances[feeRecipientAddress][zrxToken.address]).to.be.bignumber.equal(
                    erc20Balances[feeRecipientAddress][zrxToken.address].add(makerFee.add(takerFee)),
                );
            });

            it('should fill all signedOrders if cannot fill entire makerAssetFillAmount', async () => {
                const makerAssetFillAmount = Web3Wrapper.toBaseUnitAmount(new BigNumber(100000), 18);
                _.forEach(signedOrders, signedOrder => {
                    erc20Balances[makerAddress][defaultMakerAssetAddress] = erc20Balances[makerAddress][
                        defaultMakerAssetAddress
                    ].minus(signedOrder.makerAssetAmount);
                    erc20Balances[makerAddress][defaultTakerAssetAddress] = erc20Balances[makerAddress][
                        defaultTakerAssetAddress
                    ].add(signedOrder.takerAssetAmount);
                    erc20Balances[makerAddress][zrxToken.address] = erc20Balances[makerAddress][zrxToken.address].minus(
                        signedOrder.makerFee,
                    );
                    erc20Balances[takerAddress][defaultMakerAssetAddress] = erc20Balances[takerAddress][
                        defaultMakerAssetAddress
                    ].add(signedOrder.makerAssetAmount);
                    erc20Balances[takerAddress][defaultTakerAssetAddress] = erc20Balances[takerAddress][
                        defaultTakerAssetAddress
                    ].minus(signedOrder.takerAssetAmount);
                    erc20Balances[takerAddress][zrxToken.address] = erc20Balances[takerAddress][zrxToken.address].minus(
                        signedOrder.takerFee,
                    );
                    erc20Balances[feeRecipientAddress][zrxToken.address] = erc20Balances[feeRecipientAddress][
                        zrxToken.address
                    ].add(signedOrder.makerFee.add(signedOrder.takerFee));
                });
                await exchangeWrapper.marketBuyOrdersNoThrowAsync(signedOrders, takerAddress, {
                    makerAssetFillAmount,
                    // HACK(albrow): We need to hardcode the gas estimate here because
                    // the Geth gas estimator doesn't work with the way we use
                    // delegatecall and swallow errors.
                    gas: 600000,
                });

                const newBalances = await erc20Wrapper.getBalancesAsync();
                expect(newBalances).to.be.deep.equal(erc20Balances);
            });

            it('should not fill a signedOrder that does not use the same makerAssetAddress', async () => {
                signedOrders = [
<<<<<<< HEAD
                    orderFactory.newSignedOrder(),
                    orderFactory.newSignedOrder(),
                    orderFactory.newSignedOrder({
                        makerAssetData: assetDataUtils.encodeERC20AssetData(zrxToken.address),
=======
                    await orderFactory.newSignedOrderAsync(),
                    await orderFactory.newSignedOrderAsync(),
                    await orderFactory.newSignedOrderAsync({
                        makerAssetData: assetProxyUtils.encodeERC20AssetData(zrxToken.address),
>>>>>>> 56a4a374
                    }),
                ];

                const makerAssetFillAmount = Web3Wrapper.toBaseUnitAmount(new BigNumber(100000), 18);
                const filledSignedOrders = signedOrders.slice(0, -1);
                _.forEach(filledSignedOrders, signedOrder => {
                    erc20Balances[makerAddress][defaultMakerAssetAddress] = erc20Balances[makerAddress][
                        defaultMakerAssetAddress
                    ].minus(signedOrder.makerAssetAmount);
                    erc20Balances[makerAddress][defaultTakerAssetAddress] = erc20Balances[makerAddress][
                        defaultTakerAssetAddress
                    ].add(signedOrder.takerAssetAmount);
                    erc20Balances[makerAddress][zrxToken.address] = erc20Balances[makerAddress][zrxToken.address].minus(
                        signedOrder.makerFee,
                    );
                    erc20Balances[takerAddress][defaultMakerAssetAddress] = erc20Balances[takerAddress][
                        defaultMakerAssetAddress
                    ].add(signedOrder.makerAssetAmount);
                    erc20Balances[takerAddress][defaultTakerAssetAddress] = erc20Balances[takerAddress][
                        defaultTakerAssetAddress
                    ].minus(signedOrder.takerAssetAmount);
                    erc20Balances[takerAddress][zrxToken.address] = erc20Balances[takerAddress][zrxToken.address].minus(
                        signedOrder.takerFee,
                    );
                    erc20Balances[feeRecipientAddress][zrxToken.address] = erc20Balances[feeRecipientAddress][
                        zrxToken.address
                    ].add(signedOrder.makerFee.add(signedOrder.takerFee));
                });
                await exchangeWrapper.marketBuyOrdersNoThrowAsync(signedOrders, takerAddress, {
                    makerAssetFillAmount,
                    // HACK(albrow): We need to hardcode the gas estimate here because
                    // the Geth gas estimator doesn't work with the way we use
                    // delegatecall and swallow errors.
                    gas: 600000,
                });

                const newBalances = await erc20Wrapper.getBalancesAsync();
                expect(newBalances).to.be.deep.equal(erc20Balances);
            });
        });

        describe('batchCancelOrders', () => {
            it('should be able to cancel multiple signedOrders', async () => {
                const takerAssetCancelAmounts = _.map(signedOrders, signedOrder => signedOrder.takerAssetAmount);
                await exchangeWrapper.batchCancelOrdersAsync(signedOrders, makerAddress);

                await exchangeWrapper.batchFillOrdersNoThrowAsync(signedOrders, takerAddress, {
                    takerAssetFillAmounts: takerAssetCancelAmounts,
                });
                const newBalances = await erc20Wrapper.getBalancesAsync();
                expect(erc20Balances).to.be.deep.equal(newBalances);
            });
        });

        describe('getOrdersInfo', () => {
            beforeEach(async () => {
                signedOrders = [
                    await orderFactory.newSignedOrderAsync(),
                    await orderFactory.newSignedOrderAsync(),
                    await orderFactory.newSignedOrderAsync(),
                ];
            });
            it('should get the correct information for multiple unfilled orders', async () => {
                const ordersInfo = await exchangeWrapper.getOrdersInfoAsync(signedOrders);
                expect(ordersInfo.length).to.be.equal(3);
                _.forEach(signedOrders, (signedOrder, index) => {
                    const expectedOrderHash = orderHashUtils.getOrderHashHex(signedOrder);
                    const expectedTakerAssetFilledAmount = new BigNumber(0);
                    const expectedOrderStatus = OrderStatus.FILLABLE;
                    const orderInfo = ordersInfo[index];
                    expect(orderInfo.orderHash).to.be.equal(expectedOrderHash);
                    expect(orderInfo.orderTakerAssetFilledAmount).to.be.bignumber.equal(expectedTakerAssetFilledAmount);
                    expect(orderInfo.orderStatus).to.equal(expectedOrderStatus);
                });
            });
            it('should get the correct information for multiple partially filled orders', async () => {
                const takerAssetFillAmounts = _.map(signedOrders, signedOrder => signedOrder.takerAssetAmount.div(2));
                await exchangeWrapper.batchFillOrdersAsync(signedOrders, takerAddress, { takerAssetFillAmounts });
                const ordersInfo = await exchangeWrapper.getOrdersInfoAsync(signedOrders);
                expect(ordersInfo.length).to.be.equal(3);
                _.forEach(signedOrders, (signedOrder, index) => {
                    const expectedOrderHash = orderHashUtils.getOrderHashHex(signedOrder);
                    const expectedTakerAssetFilledAmount = signedOrder.takerAssetAmount.div(2);
                    const expectedOrderStatus = OrderStatus.FILLABLE;
                    const orderInfo = ordersInfo[index];
                    expect(orderInfo.orderHash).to.be.equal(expectedOrderHash);
                    expect(orderInfo.orderTakerAssetFilledAmount).to.be.bignumber.equal(expectedTakerAssetFilledAmount);
                    expect(orderInfo.orderStatus).to.equal(expectedOrderStatus);
                });
            });
            it('should get the correct information for multiple fully filled orders', async () => {
                await exchangeWrapper.batchFillOrdersAsync(signedOrders, takerAddress);
                const ordersInfo = await exchangeWrapper.getOrdersInfoAsync(signedOrders);
                expect(ordersInfo.length).to.be.equal(3);
                _.forEach(signedOrders, (signedOrder, index) => {
                    const expectedOrderHash = orderHashUtils.getOrderHashHex(signedOrder);
                    const expectedTakerAssetFilledAmount = signedOrder.takerAssetAmount;
                    const expectedOrderStatus = OrderStatus.FULLY_FILLED;
                    const orderInfo = ordersInfo[index];
                    expect(orderInfo.orderHash).to.be.equal(expectedOrderHash);
                    expect(orderInfo.orderTakerAssetFilledAmount).to.be.bignumber.equal(expectedTakerAssetFilledAmount);
                    expect(orderInfo.orderStatus).to.equal(expectedOrderStatus);
                });
            });
            it('should get the correct information for multiple cancelled and unfilled orders', async () => {
                await exchangeWrapper.batchCancelOrdersAsync(signedOrders, makerAddress);
                const ordersInfo = await exchangeWrapper.getOrdersInfoAsync(signedOrders);
                expect(ordersInfo.length).to.be.equal(3);
                _.forEach(signedOrders, (signedOrder, index) => {
                    const expectedOrderHash = orderHashUtils.getOrderHashHex(signedOrder);
                    const expectedTakerAssetFilledAmount = new BigNumber(0);
                    const expectedOrderStatus = OrderStatus.CANCELLED;
                    const orderInfo = ordersInfo[index];
                    expect(orderInfo.orderHash).to.be.equal(expectedOrderHash);
                    expect(orderInfo.orderTakerAssetFilledAmount).to.be.bignumber.equal(expectedTakerAssetFilledAmount);
                    expect(orderInfo.orderStatus).to.equal(expectedOrderStatus);
                });
            });
            it('should get the correct information for multiple cancelled and partially filled orders', async () => {
                const takerAssetFillAmounts = _.map(signedOrders, signedOrder => signedOrder.takerAssetAmount.div(2));
                await exchangeWrapper.batchFillOrdersAsync(signedOrders, takerAddress, { takerAssetFillAmounts });
                await exchangeWrapper.batchCancelOrdersAsync(signedOrders, makerAddress);
                const ordersInfo = await exchangeWrapper.getOrdersInfoAsync(signedOrders);
                expect(ordersInfo.length).to.be.equal(3);
                _.forEach(signedOrders, (signedOrder, index) => {
                    const expectedOrderHash = orderHashUtils.getOrderHashHex(signedOrder);
                    const expectedTakerAssetFilledAmount = signedOrder.takerAssetAmount.div(2);
                    const expectedOrderStatus = OrderStatus.CANCELLED;
                    const orderInfo = ordersInfo[index];
                    expect(orderInfo.orderHash).to.be.equal(expectedOrderHash);
                    expect(orderInfo.orderTakerAssetFilledAmount).to.be.bignumber.equal(expectedTakerAssetFilledAmount);
                    expect(orderInfo.orderStatus).to.equal(expectedOrderStatus);
                });
            });
            it('should get the correct information for multiple expired and unfilled orders', async () => {
                const currentTimestamp = await getLatestBlockTimestampAsync();
                const timeUntilExpiration = signedOrders[0].expirationTimeSeconds.minus(currentTimestamp).toNumber();
                await increaseTimeAndMineBlockAsync(timeUntilExpiration);
                const ordersInfo = await exchangeWrapper.getOrdersInfoAsync(signedOrders);
                expect(ordersInfo.length).to.be.equal(3);
                _.forEach(signedOrders, (signedOrder, index) => {
                    const expectedOrderHash = orderHashUtils.getOrderHashHex(signedOrder);
                    const expectedTakerAssetFilledAmount = new BigNumber(0);
                    const expectedOrderStatus = OrderStatus.EXPIRED;
                    const orderInfo = ordersInfo[index];
                    expect(orderInfo.orderHash).to.be.equal(expectedOrderHash);
                    expect(orderInfo.orderTakerAssetFilledAmount).to.be.bignumber.equal(expectedTakerAssetFilledAmount);
                    expect(orderInfo.orderStatus).to.equal(expectedOrderStatus);
                });
            });
            it('should get the correct information for multiple expired and partially filled orders', async () => {
                const takerAssetFillAmounts = _.map(signedOrders, signedOrder => signedOrder.takerAssetAmount.div(2));
                await exchangeWrapper.batchFillOrdersAsync(signedOrders, takerAddress, { takerAssetFillAmounts });
                const currentTimestamp = await getLatestBlockTimestampAsync();
                const timeUntilExpiration = signedOrders[0].expirationTimeSeconds.minus(currentTimestamp).toNumber();
                await increaseTimeAndMineBlockAsync(timeUntilExpiration);
                const ordersInfo = await exchangeWrapper.getOrdersInfoAsync(signedOrders);
                expect(ordersInfo.length).to.be.equal(3);
                _.forEach(signedOrders, (signedOrder, index) => {
                    const expectedOrderHash = orderHashUtils.getOrderHashHex(signedOrder);
                    const expectedTakerAssetFilledAmount = signedOrder.takerAssetAmount.div(2);
                    const expectedOrderStatus = OrderStatus.EXPIRED;
                    const orderInfo = ordersInfo[index];
                    expect(orderInfo.orderHash).to.be.equal(expectedOrderHash);
                    expect(orderInfo.orderTakerAssetFilledAmount).to.be.bignumber.equal(expectedTakerAssetFilledAmount);
                    expect(orderInfo.orderStatus).to.equal(expectedOrderStatus);
                });
            });
            it('should get the correct information for a mix of unfilled, partially filled, fully filled, cancelled, and expired orders', async () => {
                const unfilledOrder = await orderFactory.newSignedOrderAsync();
                const partiallyFilledOrder = await orderFactory.newSignedOrderAsync();
                await exchangeWrapper.fillOrderAsync(partiallyFilledOrder, takerAddress, {
                    takerAssetFillAmount: partiallyFilledOrder.takerAssetAmount.div(2),
                });
                const fullyFilledOrder = await orderFactory.newSignedOrderAsync();
                await exchangeWrapper.fillOrderAsync(fullyFilledOrder, takerAddress);
                const cancelledOrder = await orderFactory.newSignedOrderAsync();
                await exchangeWrapper.cancelOrderAsync(cancelledOrder, makerAddress);
                const currentTimestamp = await getLatestBlockTimestampAsync();
                const expiredOrder = await orderFactory.newSignedOrderAsync({
                    expirationTimeSeconds: new BigNumber(currentTimestamp),
                });
                signedOrders = [unfilledOrder, partiallyFilledOrder, fullyFilledOrder, cancelledOrder, expiredOrder];
                const ordersInfo = await exchangeWrapper.getOrdersInfoAsync(signedOrders);
                expect(ordersInfo.length).to.be.equal(5);

                const expectedUnfilledOrderHash = orderHashUtils.getOrderHashHex(unfilledOrder);
                const expectedUnfilledTakerAssetFilledAmount = new BigNumber(0);
                const expectedUnfilledOrderStatus = OrderStatus.FILLABLE;
                const unfilledOrderInfo = ordersInfo[0];
                expect(unfilledOrderInfo.orderHash).to.be.equal(expectedUnfilledOrderHash);
                expect(unfilledOrderInfo.orderTakerAssetFilledAmount).to.be.bignumber.equal(
                    expectedUnfilledTakerAssetFilledAmount,
                );
                expect(unfilledOrderInfo.orderStatus).to.be.equal(expectedUnfilledOrderStatus);

                const expectedPartialOrderHash = orderHashUtils.getOrderHashHex(partiallyFilledOrder);
                const expectedPartialTakerAssetFilledAmount = partiallyFilledOrder.takerAssetAmount.div(2);
                const expectedPartialOrderStatus = OrderStatus.FILLABLE;
                const partialOrderInfo = ordersInfo[1];
                expect(partialOrderInfo.orderHash).to.be.equal(expectedPartialOrderHash);
                expect(partialOrderInfo.orderTakerAssetFilledAmount).to.be.bignumber.equal(
                    expectedPartialTakerAssetFilledAmount,
                );
                expect(partialOrderInfo.orderStatus).to.be.equal(expectedPartialOrderStatus);

                const expectedFilledOrderHash = orderHashUtils.getOrderHashHex(fullyFilledOrder);
                const expectedFilledTakerAssetFilledAmount = fullyFilledOrder.takerAssetAmount;
                const expectedFilledOrderStatus = OrderStatus.FULLY_FILLED;
                const filledOrderInfo = ordersInfo[2];
                expect(filledOrderInfo.orderHash).to.be.equal(expectedFilledOrderHash);
                expect(filledOrderInfo.orderTakerAssetFilledAmount).to.be.bignumber.equal(
                    expectedFilledTakerAssetFilledAmount,
                );
                expect(filledOrderInfo.orderStatus).to.be.equal(expectedFilledOrderStatus);

                const expectedCancelledOrderHash = orderHashUtils.getOrderHashHex(cancelledOrder);
                const expectedCancelledTakerAssetFilledAmount = new BigNumber(0);
                const expectedCancelledOrderStatus = OrderStatus.CANCELLED;
                const cancelledOrderInfo = ordersInfo[3];
                expect(cancelledOrderInfo.orderHash).to.be.equal(expectedCancelledOrderHash);
                expect(cancelledOrderInfo.orderTakerAssetFilledAmount).to.be.bignumber.equal(
                    expectedCancelledTakerAssetFilledAmount,
                );
                expect(cancelledOrderInfo.orderStatus).to.be.equal(expectedCancelledOrderStatus);

                const expectedExpiredOrderHash = orderHashUtils.getOrderHashHex(expiredOrder);
                const expectedExpiredTakerAssetFilledAmount = new BigNumber(0);
                const expectedExpiredOrderStatus = OrderStatus.EXPIRED;
                const expiredOrderInfo = ordersInfo[4];
                expect(expiredOrderInfo.orderHash).to.be.equal(expectedExpiredOrderHash);
                expect(expiredOrderInfo.orderTakerAssetFilledAmount).to.be.bignumber.equal(
                    expectedExpiredTakerAssetFilledAmount,
                );
                expect(expiredOrderInfo.orderStatus).to.be.equal(expectedExpiredOrderStatus);
            });
        });
    });
}); // tslint:disable-line:max-file-line-count<|MERGE_RESOLUTION|>--- conflicted
+++ resolved
@@ -1,9 +1,5 @@
 import { BlockchainLifecycle } from '@0xproject/dev-utils';
-<<<<<<< HEAD
-import { assetDataUtils } from '@0xproject/order-utils';
-=======
-import { assetProxyUtils, orderHashUtils } from '@0xproject/order-utils';
->>>>>>> 56a4a374
+import { assetDataUtils, orderHashUtils } from '@0xproject/order-utils';
 import { RevertReason, SignedOrder } from '@0xproject/types';
 import { BigNumber } from '@0xproject/utils';
 import { Web3Wrapper } from '@0xproject/web3-wrapper';
@@ -702,15 +698,9 @@
 
             it('should throw when a signedOrder does not use the same takerAssetAddress', async () => {
                 signedOrders = [
-<<<<<<< HEAD
-                    orderFactory.newSignedOrder(),
-                    orderFactory.newSignedOrder({
-                        takerAssetData: assetDataUtils.encodeERC20AssetData(zrxToken.address),
-=======
                     await orderFactory.newSignedOrderAsync(),
                     await orderFactory.newSignedOrderAsync({
-                        takerAssetData: assetProxyUtils.encodeERC20AssetData(zrxToken.address),
->>>>>>> 56a4a374
+                        takerAssetData: assetDataUtils.encodeERC20AssetData(zrxToken.address),
                     }),
                     await orderFactory.newSignedOrderAsync(),
                 ];
@@ -808,17 +798,10 @@
 
             it('should not fill a signedOrder that does not use the same takerAssetAddress', async () => {
                 signedOrders = [
-<<<<<<< HEAD
-                    orderFactory.newSignedOrder(),
-                    orderFactory.newSignedOrder(),
-                    orderFactory.newSignedOrder({
-                        takerAssetData: assetDataUtils.encodeERC20AssetData(zrxToken.address),
-=======
                     await orderFactory.newSignedOrderAsync(),
                     await orderFactory.newSignedOrderAsync(),
                     await orderFactory.newSignedOrderAsync({
-                        takerAssetData: assetProxyUtils.encodeERC20AssetData(zrxToken.address),
->>>>>>> 56a4a374
+                        takerAssetData: assetDataUtils.encodeERC20AssetData(zrxToken.address),
                     }),
                 ];
                 const takerAssetFillAmount = Web3Wrapper.toBaseUnitAmount(new BigNumber(100000), 18);
@@ -933,15 +916,9 @@
 
             it('should throw when a signedOrder does not use the same makerAssetAddress', async () => {
                 signedOrders = [
-<<<<<<< HEAD
-                    orderFactory.newSignedOrder(),
-                    orderFactory.newSignedOrder({
-                        makerAssetData: assetDataUtils.encodeERC20AssetData(zrxToken.address),
-=======
                     await orderFactory.newSignedOrderAsync(),
                     await orderFactory.newSignedOrderAsync({
-                        makerAssetData: assetProxyUtils.encodeERC20AssetData(zrxToken.address),
->>>>>>> 56a4a374
+                        makerAssetData: assetDataUtils.encodeERC20AssetData(zrxToken.address),
                     }),
                     await orderFactory.newSignedOrderAsync(),
                 ];
@@ -1037,17 +1014,10 @@
 
             it('should not fill a signedOrder that does not use the same makerAssetAddress', async () => {
                 signedOrders = [
-<<<<<<< HEAD
-                    orderFactory.newSignedOrder(),
-                    orderFactory.newSignedOrder(),
-                    orderFactory.newSignedOrder({
-                        makerAssetData: assetDataUtils.encodeERC20AssetData(zrxToken.address),
-=======
                     await orderFactory.newSignedOrderAsync(),
                     await orderFactory.newSignedOrderAsync(),
                     await orderFactory.newSignedOrderAsync({
-                        makerAssetData: assetProxyUtils.encodeERC20AssetData(zrxToken.address),
->>>>>>> 56a4a374
+                        makerAssetData: assetDataUtils.encodeERC20AssetData(zrxToken.address),
                     }),
                 ];
 
