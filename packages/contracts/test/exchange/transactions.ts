--- conflicted
+++ resolved
@@ -1,11 +1,6 @@
 import { BlockchainLifecycle } from '@0xproject/dev-utils';
-<<<<<<< HEAD
-import { assetProxyUtils } from '@0xproject/order-utils';
+import { assetProxyUtils, generatePseudoRandomSalt } from '@0xproject/order-utils';
 import { AssetProxyId, Order, OrderWithoutExchangeAddress, SignatureType, SignedOrder } from '@0xproject/types';
-=======
-import { generatePseudoRandomSalt } from '@0xproject/order-utils';
-import { Order, SignedOrder } from '@0xproject/types';
->>>>>>> 5b31d0aa
 import { BigNumber } from '@0xproject/utils';
 import * as chai from 'chai';
 import * as ethUtil from 'ethereumjs-util';
@@ -246,12 +241,12 @@
                 await whitelist.updateWhitelistStatus.sendTransactionAsync(takerAddress, isApproved, { from: owner }),
             );
 
-            const orderStruct = orderUtils.getOrderStruct(signedOrder);
+            orderWithoutExchangeAddress = orderUtils.getOrderWithoutExchangeAddress(signedOrder);
             const takerAssetFillAmount = signedOrder.takerAssetAmount;
             const salt = generatePseudoRandomSalt();
             return expect(
                 whitelist.fillOrderIfWhitelisted.sendTransactionAsync(
-                    orderStruct,
+                    orderWithoutExchangeAddress,
                     takerAssetFillAmount,
                     salt,
                     signedOrder.signature,
@@ -266,12 +261,12 @@
                 await whitelist.updateWhitelistStatus.sendTransactionAsync(makerAddress, isApproved, { from: owner }),
             );
 
-            const orderStruct = orderUtils.getOrderStruct(signedOrder);
+            orderWithoutExchangeAddress = orderUtils.getOrderWithoutExchangeAddress(signedOrder);
             const takerAssetFillAmount = signedOrder.takerAssetAmount;
             const salt = generatePseudoRandomSalt();
             return expect(
                 whitelist.fillOrderIfWhitelisted.sendTransactionAsync(
-                    orderStruct,
+                    orderWithoutExchangeAddress,
                     takerAssetFillAmount,
                     salt,
                     signedOrder.signature,
@@ -290,12 +285,12 @@
                 await whitelist.updateWhitelistStatus.sendTransactionAsync(takerAddress, isApproved, { from: owner }),
             );
 
-            const orderStruct = orderUtils.getOrderStruct(signedOrder);
+            orderWithoutExchangeAddress = orderUtils.getOrderWithoutExchangeAddress(signedOrder);
             const takerAssetFillAmount = signedOrder.takerAssetAmount;
             const salt = generatePseudoRandomSalt();
             await web3Wrapper.awaitTransactionSuccessAsync(
                 await whitelist.fillOrderIfWhitelisted.sendTransactionAsync(
-                    orderStruct,
+                    orderWithoutExchangeAddress,
                     takerAssetFillAmount,
                     salt,
                     signedOrder.signature,
