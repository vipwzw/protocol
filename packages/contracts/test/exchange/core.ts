--- conflicted
+++ resolved
@@ -133,299 +133,7 @@
             erc20Balances = await erc20Wrapper.getBalancesAsync();
             signedOrder = orderFactory.newSignedOrder();
         });
-<<<<<<< HEAD
-=======
-        it('should transfer the correct amounts when makerAssetAmount === takerAssetAmount', async () => {
-            signedOrder = orderFactory.newSignedOrder({
-                makerAssetAmount: Web3Wrapper.toBaseUnitAmount(new BigNumber(100), 18),
-                takerAssetAmount: Web3Wrapper.toBaseUnitAmount(new BigNumber(100), 18),
-            });
-
-            const takerAssetFilledAmountBefore = await exchangeWrapper.getTakerAssetFilledAmountAsync(
-                orderHashUtils.getOrderHashHex(signedOrder),
-            );
-            expect(takerAssetFilledAmountBefore).to.be.bignumber.equal(0);
-
-            const takerAssetFillAmount = signedOrder.takerAssetAmount.div(2);
-            await exchangeWrapper.fillOrderAsync(signedOrder, takerAddress, { takerAssetFillAmount });
-
-            const makerAmountBoughtAfter = await exchangeWrapper.getTakerAssetFilledAmountAsync(
-                orderHashUtils.getOrderHashHex(signedOrder),
-            );
-            expect(makerAmountBoughtAfter).to.be.bignumber.equal(takerAssetFillAmount);
-
-            const newBalances = await erc20Wrapper.getBalancesAsync();
-
-            const makerAssetFilledAmount = takerAssetFillAmount
-                .times(signedOrder.makerAssetAmount)
-                .dividedToIntegerBy(signedOrder.takerAssetAmount);
-            const makerFeePaid = signedOrder.makerFee
-                .times(makerAssetFilledAmount)
-                .dividedToIntegerBy(signedOrder.makerAssetAmount);
-            const takerFeePaid = signedOrder.takerFee
-                .times(makerAssetFilledAmount)
-                .dividedToIntegerBy(signedOrder.makerAssetAmount);
-            expect(newBalances[makerAddress][defaultMakerAssetAddress]).to.be.bignumber.equal(
-                erc20Balances[makerAddress][defaultMakerAssetAddress].minus(makerAssetFilledAmount),
-            );
-            expect(newBalances[makerAddress][defaultTakerAssetAddress]).to.be.bignumber.equal(
-                erc20Balances[makerAddress][defaultTakerAssetAddress].add(takerAssetFillAmount),
-            );
-            expect(newBalances[makerAddress][zrxToken.address]).to.be.bignumber.equal(
-                erc20Balances[makerAddress][zrxToken.address].minus(makerFeePaid),
-            );
-            expect(newBalances[takerAddress][defaultTakerAssetAddress]).to.be.bignumber.equal(
-                erc20Balances[takerAddress][defaultTakerAssetAddress].minus(takerAssetFillAmount),
-            );
-            expect(newBalances[takerAddress][defaultMakerAssetAddress]).to.be.bignumber.equal(
-                erc20Balances[takerAddress][defaultMakerAssetAddress].add(makerAssetFilledAmount),
-            );
-            expect(newBalances[takerAddress][zrxToken.address]).to.be.bignumber.equal(
-                erc20Balances[takerAddress][zrxToken.address].minus(takerFeePaid),
-            );
-            expect(newBalances[feeRecipientAddress][zrxToken.address]).to.be.bignumber.equal(
-                erc20Balances[feeRecipientAddress][zrxToken.address].add(makerFeePaid.add(takerFeePaid)),
-            );
-        });
-
-        it('should transfer the correct amounts when makerAssetAmount > takerAssetAmount', async () => {
-            signedOrder = orderFactory.newSignedOrder({
-                makerAssetAmount: Web3Wrapper.toBaseUnitAmount(new BigNumber(200), 18),
-                takerAssetAmount: Web3Wrapper.toBaseUnitAmount(new BigNumber(100), 18),
-            });
-
-            const takerAssetFilledAmountBefore = await exchangeWrapper.getTakerAssetFilledAmountAsync(
-                orderHashUtils.getOrderHashHex(signedOrder),
-            );
-            expect(takerAssetFilledAmountBefore).to.be.bignumber.equal(0);
-
-            const takerAssetFillAmount = signedOrder.takerAssetAmount.div(2);
-            await exchangeWrapper.fillOrderAsync(signedOrder, takerAddress, { takerAssetFillAmount });
-
-            const makerAmountBoughtAfter = await exchangeWrapper.getTakerAssetFilledAmountAsync(
-                orderHashUtils.getOrderHashHex(signedOrder),
-            );
-            expect(makerAmountBoughtAfter).to.be.bignumber.equal(takerAssetFillAmount);
-
-            const newBalances = await erc20Wrapper.getBalancesAsync();
-
-            const makerAssetFilledAmount = takerAssetFillAmount
-                .times(signedOrder.makerAssetAmount)
-                .dividedToIntegerBy(signedOrder.takerAssetAmount);
-            const makerFeePaid = signedOrder.makerFee
-                .times(makerAssetFilledAmount)
-                .dividedToIntegerBy(signedOrder.makerAssetAmount);
-            const takerFeePaid = signedOrder.takerFee
-                .times(makerAssetFilledAmount)
-                .dividedToIntegerBy(signedOrder.makerAssetAmount);
-            expect(newBalances[makerAddress][defaultMakerAssetAddress]).to.be.bignumber.equal(
-                erc20Balances[makerAddress][defaultMakerAssetAddress].minus(makerAssetFilledAmount),
-            );
-            expect(newBalances[makerAddress][defaultTakerAssetAddress]).to.be.bignumber.equal(
-                erc20Balances[makerAddress][defaultTakerAssetAddress].add(takerAssetFillAmount),
-            );
-            expect(newBalances[makerAddress][zrxToken.address]).to.be.bignumber.equal(
-                erc20Balances[makerAddress][zrxToken.address].minus(makerFeePaid),
-            );
-            expect(newBalances[takerAddress][defaultTakerAssetAddress]).to.be.bignumber.equal(
-                erc20Balances[takerAddress][defaultTakerAssetAddress].minus(takerAssetFillAmount),
-            );
-            expect(newBalances[takerAddress][defaultMakerAssetAddress]).to.be.bignumber.equal(
-                erc20Balances[takerAddress][defaultMakerAssetAddress].add(makerAssetFilledAmount),
-            );
-            expect(newBalances[takerAddress][zrxToken.address]).to.be.bignumber.equal(
-                erc20Balances[takerAddress][zrxToken.address].minus(takerFeePaid),
-            );
-            expect(newBalances[feeRecipientAddress][zrxToken.address]).to.be.bignumber.equal(
-                erc20Balances[feeRecipientAddress][zrxToken.address].add(makerFeePaid.add(takerFeePaid)),
-            );
-        });
-
-        it('should transfer the correct amounts when makerAssetAmount < takerAssetAmount', async () => {
-            signedOrder = orderFactory.newSignedOrder({
-                makerAssetAmount: Web3Wrapper.toBaseUnitAmount(new BigNumber(100), 18),
-                takerAssetAmount: Web3Wrapper.toBaseUnitAmount(new BigNumber(200), 18),
-            });
-
-            const takerAssetFilledAmountBefore = await exchangeWrapper.getTakerAssetFilledAmountAsync(
-                orderHashUtils.getOrderHashHex(signedOrder),
-            );
-            expect(takerAssetFilledAmountBefore).to.be.bignumber.equal(0);
-
-            const takerAssetFillAmount = signedOrder.takerAssetAmount.div(2);
-            await exchangeWrapper.fillOrderAsync(signedOrder, takerAddress, { takerAssetFillAmount });
-
-            const makerAmountBoughtAfter = await exchangeWrapper.getTakerAssetFilledAmountAsync(
-                orderHashUtils.getOrderHashHex(signedOrder),
-            );
-            expect(makerAmountBoughtAfter).to.be.bignumber.equal(takerAssetFillAmount);
-
-            const newBalances = await erc20Wrapper.getBalancesAsync();
-
-            const makerAssetFilledAmount = takerAssetFillAmount
-                .times(signedOrder.makerAssetAmount)
-                .dividedToIntegerBy(signedOrder.takerAssetAmount);
-            const makerFeePaid = signedOrder.makerFee
-                .times(makerAssetFilledAmount)
-                .dividedToIntegerBy(signedOrder.makerAssetAmount);
-            const takerFeePaid = signedOrder.takerFee
-                .times(makerAssetFilledAmount)
-                .dividedToIntegerBy(signedOrder.makerAssetAmount);
-            expect(newBalances[makerAddress][defaultMakerAssetAddress]).to.be.bignumber.equal(
-                erc20Balances[makerAddress][defaultMakerAssetAddress].minus(makerAssetFilledAmount),
-            );
-            expect(newBalances[makerAddress][defaultTakerAssetAddress]).to.be.bignumber.equal(
-                erc20Balances[makerAddress][defaultTakerAssetAddress].add(takerAssetFillAmount),
-            );
-            expect(newBalances[makerAddress][zrxToken.address]).to.be.bignumber.equal(
-                erc20Balances[makerAddress][zrxToken.address].minus(makerFeePaid),
-            );
-            expect(newBalances[takerAddress][defaultTakerAssetAddress]).to.be.bignumber.equal(
-                erc20Balances[takerAddress][defaultTakerAssetAddress].minus(takerAssetFillAmount),
-            );
-            expect(newBalances[takerAddress][defaultMakerAssetAddress]).to.be.bignumber.equal(
-                erc20Balances[takerAddress][defaultMakerAssetAddress].add(makerAssetFilledAmount),
-            );
-            expect(newBalances[takerAddress][zrxToken.address]).to.be.bignumber.equal(
-                erc20Balances[takerAddress][zrxToken.address].minus(takerFeePaid),
-            );
-            expect(newBalances[feeRecipientAddress][zrxToken.address]).to.be.bignumber.equal(
-                erc20Balances[feeRecipientAddress][zrxToken.address].add(makerFeePaid.add(takerFeePaid)),
-            );
-        });
-
-        it('should transfer the correct amounts when taker is specified and order is claimed by taker', async () => {
-            signedOrder = orderFactory.newSignedOrder({
-                takerAddress,
-                makerAssetAmount: Web3Wrapper.toBaseUnitAmount(new BigNumber(100), 18),
-                takerAssetAmount: Web3Wrapper.toBaseUnitAmount(new BigNumber(200), 18),
-            });
-
-            const takerAssetFilledAmountBefore = await exchangeWrapper.getTakerAssetFilledAmountAsync(
-                orderHashUtils.getOrderHashHex(signedOrder),
-            );
-            expect(takerAssetFilledAmountBefore).to.be.bignumber.equal(0);
-
-            const takerAssetFillAmount = signedOrder.takerAssetAmount.div(2);
-            await exchangeWrapper.fillOrderAsync(signedOrder, takerAddress, { takerAssetFillAmount });
-
-            const makerAmountBoughtAfter = await exchangeWrapper.getTakerAssetFilledAmountAsync(
-                orderHashUtils.getOrderHashHex(signedOrder),
-            );
-            const expectedMakerAmountBoughtAfter = takerAssetFillAmount.add(takerAssetFilledAmountBefore);
-            expect(makerAmountBoughtAfter).to.be.bignumber.equal(expectedMakerAmountBoughtAfter);
-
-            const newBalances = await erc20Wrapper.getBalancesAsync();
-
-            const makerAssetFilledAmount = takerAssetFillAmount
-                .times(signedOrder.makerAssetAmount)
-                .dividedToIntegerBy(signedOrder.takerAssetAmount);
-            const makerFeePaid = signedOrder.makerFee
-                .times(makerAssetFilledAmount)
-                .dividedToIntegerBy(signedOrder.makerAssetAmount);
-            const takerFeePaid = signedOrder.takerFee
-                .times(makerAssetFilledAmount)
-                .dividedToIntegerBy(signedOrder.makerAssetAmount);
-            expect(newBalances[makerAddress][defaultMakerAssetAddress]).to.be.bignumber.equal(
-                erc20Balances[makerAddress][defaultMakerAssetAddress].minus(makerAssetFilledAmount),
-            );
-            expect(newBalances[makerAddress][defaultTakerAssetAddress]).to.be.bignumber.equal(
-                erc20Balances[makerAddress][defaultTakerAssetAddress].add(takerAssetFillAmount),
-            );
-            expect(newBalances[makerAddress][zrxToken.address]).to.be.bignumber.equal(
-                erc20Balances[makerAddress][zrxToken.address].minus(makerFeePaid),
-            );
-            expect(newBalances[takerAddress][defaultTakerAssetAddress]).to.be.bignumber.equal(
-                erc20Balances[takerAddress][defaultTakerAssetAddress].minus(takerAssetFillAmount),
-            );
-            expect(newBalances[takerAddress][defaultMakerAssetAddress]).to.be.bignumber.equal(
-                erc20Balances[takerAddress][defaultMakerAssetAddress].add(makerAssetFilledAmount),
-            );
-            expect(newBalances[takerAddress][zrxToken.address]).to.be.bignumber.equal(
-                erc20Balances[takerAddress][zrxToken.address].minus(takerFeePaid),
-            );
-            expect(newBalances[feeRecipientAddress][zrxToken.address]).to.be.bignumber.equal(
-                erc20Balances[feeRecipientAddress][zrxToken.address].add(makerFeePaid.add(takerFeePaid)),
-            );
-        });
-
-        it('should fill remaining value if takerAssetFillAmount > remaining takerAssetAmount', async () => {
-            const takerAssetFillAmount = signedOrder.takerAssetAmount.div(2);
-            await exchangeWrapper.fillOrderAsync(signedOrder, takerAddress, { takerAssetFillAmount });
-
-            const res = await exchangeWrapper.fillOrderAsync(signedOrder, takerAddress, {
-                takerAssetFillAmount: signedOrder.takerAssetAmount,
-            });
-            const log = res.logs[0] as LogWithDecodedArgs<FillContractEventArgs>;
-            expect(log.args.takerAssetFilledAmount).to.be.bignumber.equal(
-                signedOrder.takerAssetAmount.minus(takerAssetFillAmount),
-            );
-            const newBalances = await erc20Wrapper.getBalancesAsync();
-
-            expect(newBalances[makerAddress][defaultMakerAssetAddress]).to.be.bignumber.equal(
-                erc20Balances[makerAddress][defaultMakerAssetAddress].minus(signedOrder.makerAssetAmount),
-            );
-            expect(newBalances[makerAddress][defaultTakerAssetAddress]).to.be.bignumber.equal(
-                erc20Balances[makerAddress][defaultTakerAssetAddress].add(signedOrder.takerAssetAmount),
-            );
-            expect(newBalances[makerAddress][zrxToken.address]).to.be.bignumber.equal(
-                erc20Balances[makerAddress][zrxToken.address].minus(signedOrder.makerFee),
-            );
-            expect(newBalances[takerAddress][defaultTakerAssetAddress]).to.be.bignumber.equal(
-                erc20Balances[takerAddress][defaultTakerAssetAddress].minus(signedOrder.takerAssetAmount),
-            );
-            expect(newBalances[takerAddress][defaultMakerAssetAddress]).to.be.bignumber.equal(
-                erc20Balances[takerAddress][defaultMakerAssetAddress].add(signedOrder.makerAssetAmount),
-            );
-            expect(newBalances[takerAddress][zrxToken.address]).to.be.bignumber.equal(
-                erc20Balances[takerAddress][zrxToken.address].minus(signedOrder.takerFee),
-            );
-            expect(newBalances[feeRecipientAddress][zrxToken.address]).to.be.bignumber.equal(
-                erc20Balances[feeRecipientAddress][zrxToken.address].add(
-                    signedOrder.makerFee.add(signedOrder.takerFee),
-                ),
-            );
-        });
-
-        it('should log 1 event with the correct arguments when order has a feeRecipient', async () => {
-            const divisor = 2;
-            const res = await exchangeWrapper.fillOrderAsync(signedOrder, takerAddress, {
-                takerAssetFillAmount: signedOrder.takerAssetAmount.div(divisor),
-            });
-            expect(res.logs).to.have.length(1);
-
-            const log = res.logs[0] as LogWithDecodedArgs<FillContractEventArgs>;
-            const logArgs = log.args;
-            const expectedFilledMakerAssetAmount = signedOrder.makerAssetAmount.div(divisor);
-            const expectedFilledTakerAssetAmount = signedOrder.takerAssetAmount.div(divisor);
-            const expectedFeeMPaid = signedOrder.makerFee.div(divisor);
-            const expectedFeeTPaid = signedOrder.takerFee.div(divisor);
-
-            expect(signedOrder.makerAddress).to.be.equal(logArgs.makerAddress);
-            expect(takerAddress).to.be.equal(logArgs.takerAddress);
-            expect(takerAddress).to.be.equal(logArgs.senderAddress);
-            expect(signedOrder.feeRecipientAddress).to.be.equal(logArgs.feeRecipientAddress);
-            expect(signedOrder.makerAssetData).to.be.equal(logArgs.makerAssetData);
-            expect(signedOrder.takerAssetData).to.be.equal(logArgs.takerAssetData);
-            expect(expectedFilledMakerAssetAmount).to.be.bignumber.equal(logArgs.makerAssetFilledAmount);
-            expect(expectedFilledTakerAssetAmount).to.be.bignumber.equal(logArgs.takerAssetFilledAmount);
-            expect(expectedFeeMPaid).to.be.bignumber.equal(logArgs.makerFeePaid);
-            expect(expectedFeeTPaid).to.be.bignumber.equal(logArgs.takerFeePaid);
-            expect(orderHashUtils.getOrderHashHex(signedOrder)).to.be.equal(logArgs.orderHash);
-        });
-
-        it('should throw when taker is specified and order is claimed by other', async () => {
-            signedOrder = orderFactory.newSignedOrder({
-                takerAddress: feeRecipientAddress,
-                makerAssetAmount: Web3Wrapper.toBaseUnitAmount(new BigNumber(100), 18),
-                takerAssetAmount: Web3Wrapper.toBaseUnitAmount(new BigNumber(200), 18),
-            });
-            return expectRevertOrAlwaysFailingTransactionAsync(
-                exchangeWrapper.fillOrderAsync(signedOrder, takerAddress),
-            );
-        });
-
->>>>>>> f8bde5ab
+
         it('should throw if signature is invalid', async () => {
             signedOrder = orderFactory.newSignedOrder({
                 makerAssetAmount: Web3Wrapper.toBaseUnitAmount(new BigNumber(10), 18),
