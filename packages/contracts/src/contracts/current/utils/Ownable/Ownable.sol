pragma solidity ^0.4.24;
pragma experimental ABIEncoderV2;

/*
 * Ownable
 *
 * Base contract with an owner.
 * Provides onlyOwner modifier, which prevents function from running if it is called by anyone other than the owner.
 */

import "./IOwnable.sol";

contract Ownable is IOwnable {
    address public owner;

    // Revert reasons
    string constant ONLY_CONTRACT_OWNER = "ONLY_CONTRACT_OWNER";

    constructor ()
        public
    {
        owner = msg.sender;
    }

    modifier onlyOwner() {
        require(
            msg.sender == owner,
<<<<<<< HEAD
            'ONLY_CONTRACT_OWNER'
=======
            ONLY_CONTRACT_OWNER
>>>>>>> f8bde5ab
        );
        _;
    }

    function transferOwnership(address newOwner)
        public
        onlyOwner
    {
        if (newOwner != address(0)) {
            owner = newOwner;
        }
    }
}<|MERGE_RESOLUTION|>--- conflicted
+++ resolved
@@ -25,11 +25,7 @@
     modifier onlyOwner() {
         require(
             msg.sender == owner,
-<<<<<<< HEAD
-            'ONLY_CONTRACT_OWNER'
-=======
             ONLY_CONTRACT_OWNER
->>>>>>> f8bde5ab
         );
         _;
     }
