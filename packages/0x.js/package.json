--- conflicted
+++ resolved
@@ -61,17 +61,11 @@
         "node": ">=6.0.0"
     },
     "devDependencies": {
-<<<<<<< HEAD
-        "@0xproject/deployer": "^0.3.5",
-        "@0xproject/dev-utils": "^0.3.4",
-        "@0xproject/monorepo-scripts": "^0.1.16",
-        "@0xproject/subproviders": "^0.8.4",
-        "@0xproject/tslint-config": "^0.4.14",
-=======
+        "@0xproject/deployer": "^0.4.0",
         "@0xproject/dev-utils": "^0.3.5",
         "@0xproject/monorepo-scripts": "^0.1.17",
+        "@0xproject/subproviders": "^0.8.4",
         "@0xproject/tslint-config": "^0.4.15",
->>>>>>> e8d4f6d5
         "@types/bintrees": "^1.0.2",
         "@types/lodash": "4.14.104",
         "@types/mocha": "^2.2.42",
