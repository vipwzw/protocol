import {
    BalanceAndProxyAllowanceLazyStore,
    ContractWrappers,
    OrderFilledCancelledLazyStore,
} from '@0xproject/contract-wrappers';
import { schemas } from '@0xproject/json-schemas';
import { getOrderHashHex, OrderStateUtils } from '@0xproject/order-utils';
import {
    BlockParamLiteral,
    ExchangeContractErrs,
    LogEntryEvent,
    LogWithDecodedArgs,
    OrderState,
    Provider,
    SignedOrder,
} from '@0xproject/types';
<<<<<<< HEAD
import { AbiDecoder, errorUtils, intervalUtils } from '@0xproject/utils';
=======
import { intervalUtils } from '@0xproject/utils';
>>>>>>> e0bc01ee
import { Web3Wrapper } from '@0xproject/web3-wrapper';
import * as _ from 'lodash';

import { artifacts } from '../artifacts';
import {
    DepositContractEventArgs,
    EtherTokenContractEventArgs,
    EtherTokenEvents,
    WithdrawalContractEventArgs,
} from '../generated_contract_wrappers/ether_token';
import {
    ExchangeContractEventArgs,
    ExchangeEvents,
    LogCancelContractEventArgs,
    LogFillContractEventArgs,
} from '../generated_contract_wrappers/exchange';
import {
    ApprovalContractEventArgs,
    TokenContractEventArgs,
    TokenEvents,
    TransferContractEventArgs,
} from '../generated_contract_wrappers/token';
import { OnOrderStateChangeCallback, OrderWatcherConfig, OrderWatcherError } from '../types';
import { assert } from '../utils/assert';
import { utils } from '../utils/utils';

import { EventWatcher } from './event_watcher';
import { ExpirationWatcher } from './expiration_watcher';

type ContractEventArgs = EtherTokenContractEventArgs | ExchangeContractEventArgs | TokenContractEventArgs;

interface DependentOrderHashes {
    [makerAddress: string]: {
        [makerToken: string]: Set<string>;
    };
}

interface OrderByOrderHash {
    [orderHash: string]: SignedOrder;
}

interface OrderStateByOrderHash {
    [orderHash: string]: OrderState;
}

// tslint:disable-next-line:custom-no-magic-numbers
const DEFAULT_CLEANUP_JOB_INTERVAL_MS = 1000 * 60 * 60; // 1h

/**
 * This class includes all the functionality related to watching a set of orders
 * for potential changes in order validity/fillability. The orderWatcher notifies
 * the subscriber of these changes so that a final decision can be made on whether
 * the order should be deemed invalid.
 */
export class OrderWatcher {
    private _contractWrappers: ContractWrappers;
    private _orderStateByOrderHashCache: OrderStateByOrderHash = {};
    private _orderByOrderHash: OrderByOrderHash = {};
    private _dependentOrderHashes: DependentOrderHashes = {};
    private _callbackIfExists?: OnOrderStateChangeCallback;
    private _eventWatcher: EventWatcher;
    private _web3Wrapper: Web3Wrapper;
    private _expirationWatcher: ExpirationWatcher;
    private _orderStateUtils: OrderStateUtils;
    private _orderFilledCancelledLazyStore: OrderFilledCancelledLazyStore;
    private _balanceAndProxyAllowanceLazyStore: BalanceAndProxyAllowanceLazyStore;
    private _cleanupJobInterval: number;
    private _cleanupJobIntervalIdIfExists?: NodeJS.Timer;
    constructor(provider: Provider, networkId: number, config?: OrderWatcherConfig) {
        this._web3Wrapper = new Web3Wrapper(provider);
        const artifactJSONs = _.values(artifacts);
        const abiArrays = _.map(artifactJSONs, artifact => artifact.abi);
        _.forEach(abiArrays, abi => {
            this._web3Wrapper.abiDecoder.addABI(abi);
        });
        this._contractWrappers = new ContractWrappers(provider, { networkId });
        const pollingIntervalIfExistsMs = _.isUndefined(config) ? undefined : config.eventPollingIntervalMs;
        const stateLayer =
            _.isUndefined(config) || _.isUndefined(config.stateLayer) ? BlockParamLiteral.Latest : config.stateLayer;
        this._eventWatcher = new EventWatcher(this._web3Wrapper, pollingIntervalIfExistsMs, stateLayer);
        this._balanceAndProxyAllowanceLazyStore = new BalanceAndProxyAllowanceLazyStore(
            this._contractWrappers.token,
            stateLayer,
        );
        this._orderFilledCancelledLazyStore = new OrderFilledCancelledLazyStore(
            this._contractWrappers.exchange,
            stateLayer,
        );
        this._orderStateUtils = new OrderStateUtils(
            this._balanceAndProxyAllowanceLazyStore,
            this._orderFilledCancelledLazyStore,
        );
        const orderExpirationCheckingIntervalMsIfExists = _.isUndefined(config)
            ? undefined
            : config.orderExpirationCheckingIntervalMs;
        const expirationMarginIfExistsMs = _.isUndefined(config) ? undefined : config.expirationMarginMs;
        this._expirationWatcher = new ExpirationWatcher(
            expirationMarginIfExistsMs,
            orderExpirationCheckingIntervalMsIfExists,
        );
        this._cleanupJobInterval =
            _.isUndefined(config) || _.isUndefined(config.cleanupJobIntervalMs)
                ? DEFAULT_CLEANUP_JOB_INTERVAL_MS
                : config.cleanupJobIntervalMs;
    }
    /**
     * Add an order to the orderWatcher. Before the order is added, it's
     * signature is verified.
     * @param   signedOrder     The order you wish to start watching.
     */
    public addOrder(signedOrder: SignedOrder): void {
        assert.doesConformToSchema('signedOrder', signedOrder, schemas.signedOrderSchema);
        const orderHash = getOrderHashHex(signedOrder);
        assert.isValidSignature(orderHash, signedOrder.ecSignature, signedOrder.maker);
        this._orderByOrderHash[orderHash] = signedOrder;
        this._addToDependentOrderHashes(signedOrder, orderHash);
        const milisecondsInASecond = 1000;
        const expirationUnixTimestampMs = signedOrder.expirationUnixTimestampSec.times(milisecondsInASecond);
        this._expirationWatcher.addOrder(orderHash, expirationUnixTimestampMs);
    }
    /**
     * Removes an order from the orderWatcher
     * @param   orderHash     The orderHash of the order you wish to stop watching.
     */
    public removeOrder(orderHash: string): void {
        assert.doesConformToSchema('orderHash', orderHash, schemas.orderHashSchema);
        const signedOrder = this._orderByOrderHash[orderHash];
        if (_.isUndefined(signedOrder)) {
            return; // noop
        }
        delete this._orderByOrderHash[orderHash];
        delete this._orderStateByOrderHashCache[orderHash];
        const zrxTokenAddress = this._orderFilledCancelledLazyStore.getZRXTokenAddress();

        this._removeFromDependentOrderHashes(signedOrder.maker, zrxTokenAddress, orderHash);
        if (zrxTokenAddress !== signedOrder.makerTokenAddress) {
            this._removeFromDependentOrderHashes(signedOrder.maker, signedOrder.makerTokenAddress, orderHash);
        }

        this._expirationWatcher.removeOrder(orderHash);
    }
    /**
     * Starts an orderWatcher subscription. The callback will be called every time a watched order's
     * backing blockchain state has changed. This is a call-to-action for the caller to re-validate the order.
     * @param   callback            Receives the orderHash of the order that should be re-validated, together
     *                              with all the order-relevant blockchain state needed to re-validate the order.
     */
    public subscribe(callback: OnOrderStateChangeCallback): void {
        assert.isFunction('callback', callback);
        if (!_.isUndefined(this._callbackIfExists)) {
            throw new Error(OrderWatcherError.SubscriptionAlreadyPresent);
        }
        this._callbackIfExists = callback;
        this._eventWatcher.subscribe(this._onEventWatcherCallbackAsync.bind(this));
        this._expirationWatcher.subscribe(this._onOrderExpired.bind(this));
        this._cleanupJobIntervalIdIfExists = intervalUtils.setAsyncExcludingInterval(
            this._cleanupAsync.bind(this),
            this._cleanupJobInterval,
            (err: Error) => {
                this.unsubscribe();
                callback(err);
            },
        );
    }
    /**
     * Ends an orderWatcher subscription.
     */
    public unsubscribe(): void {
        if (_.isUndefined(this._callbackIfExists) || _.isUndefined(this._cleanupJobIntervalIdIfExists)) {
            throw new Error(OrderWatcherError.SubscriptionNotFound);
        }
        this._balanceAndProxyAllowanceLazyStore.deleteAll();
        this._orderFilledCancelledLazyStore.deleteAll();
        delete this._callbackIfExists;
        this._eventWatcher.unsubscribe();
        this._expirationWatcher.unsubscribe();
        intervalUtils.clearAsyncExcludingInterval(this._cleanupJobIntervalIdIfExists);
    }
    private async _cleanupAsync(): Promise<void> {
        for (const orderHash of _.keys(this._orderByOrderHash)) {
            this._cleanupOrderRelatedState(orderHash);
            await this._emitRevalidateOrdersAsync([orderHash]);
        }
    }
    private _cleanupOrderRelatedState(orderHash: string): void {
        const signedOrder = this._orderByOrderHash[orderHash];

        this._orderFilledCancelledLazyStore.deleteFilledTakerAmount(orderHash);
        this._orderFilledCancelledLazyStore.deleteCancelledTakerAmount(orderHash);

        this._balanceAndProxyAllowanceLazyStore.deleteBalance(signedOrder.makerTokenAddress, signedOrder.maker);
        this._balanceAndProxyAllowanceLazyStore.deleteProxyAllowance(signedOrder.makerTokenAddress, signedOrder.maker);
        this._balanceAndProxyAllowanceLazyStore.deleteBalance(signedOrder.takerTokenAddress, signedOrder.taker);
        this._balanceAndProxyAllowanceLazyStore.deleteProxyAllowance(signedOrder.takerTokenAddress, signedOrder.taker);

        const zrxTokenAddress = this._getZRXTokenAddress();
        if (!signedOrder.makerFee.isZero()) {
            this._balanceAndProxyAllowanceLazyStore.deleteBalance(zrxTokenAddress, signedOrder.maker);
            this._balanceAndProxyAllowanceLazyStore.deleteProxyAllowance(zrxTokenAddress, signedOrder.maker);
        }
        if (!signedOrder.takerFee.isZero()) {
            this._balanceAndProxyAllowanceLazyStore.deleteBalance(zrxTokenAddress, signedOrder.taker);
            this._balanceAndProxyAllowanceLazyStore.deleteProxyAllowance(zrxTokenAddress, signedOrder.taker);
        }
    }
    private _onOrderExpired(orderHash: string): void {
        const orderState: OrderState = {
            isValid: false,
            orderHash,
            error: ExchangeContractErrs.OrderFillExpired,
        };
        if (!_.isUndefined(this._orderByOrderHash[orderHash])) {
            this.removeOrder(orderHash);
            if (!_.isUndefined(this._callbackIfExists)) {
                this._callbackIfExists(null, orderState);
            }
        }
    }
    private async _onEventWatcherCallbackAsync(err: Error | null, logIfExists?: LogEntryEvent): Promise<void> {
        if (!_.isNull(err)) {
            if (!_.isUndefined(this._callbackIfExists)) {
                this._callbackIfExists(err);
                this.unsubscribe();
            }
            return;
        }
        const log = logIfExists as LogEntryEvent; // At this moment we are sure that no error occured and log is defined.
        const maybeDecodedLog = this._web3Wrapper.abiDecoder.tryToDecodeLogOrNoop<ContractEventArgs>(log);
        const isLogDecoded = !_.isUndefined(((maybeDecodedLog as any) as LogWithDecodedArgs<ContractEventArgs>).event);
        if (!isLogDecoded) {
            return; // noop
        }
        const decodedLog = (maybeDecodedLog as any) as LogWithDecodedArgs<ContractEventArgs>;
        let makerToken: string;
        let makerAddress: string;
        switch (decodedLog.event) {
            case TokenEvents.Approval: {
                // Invalidate cache
                const args = decodedLog.args as ApprovalContractEventArgs;
                this._balanceAndProxyAllowanceLazyStore.deleteProxyAllowance(decodedLog.address, args._owner);
                // Revalidate orders
                makerToken = decodedLog.address;
                makerAddress = args._owner;
                if (
                    !_.isUndefined(this._dependentOrderHashes[makerAddress]) &&
                    !_.isUndefined(this._dependentOrderHashes[makerAddress][makerToken])
                ) {
                    const orderHashes = Array.from(this._dependentOrderHashes[makerAddress][makerToken]);
                    await this._emitRevalidateOrdersAsync(orderHashes);
                }
                break;
            }
            case TokenEvents.Transfer: {
                // Invalidate cache
                const args = decodedLog.args as TransferContractEventArgs;
                this._balanceAndProxyAllowanceLazyStore.deleteBalance(decodedLog.address, args._from);
                this._balanceAndProxyAllowanceLazyStore.deleteBalance(decodedLog.address, args._to);
                // Revalidate orders
                makerToken = decodedLog.address;
                makerAddress = args._from;
                if (
                    !_.isUndefined(this._dependentOrderHashes[makerAddress]) &&
                    !_.isUndefined(this._dependentOrderHashes[makerAddress][makerToken])
                ) {
                    const orderHashes = Array.from(this._dependentOrderHashes[makerAddress][makerToken]);
                    await this._emitRevalidateOrdersAsync(orderHashes);
                }
                break;
            }
            case EtherTokenEvents.Deposit: {
                // Invalidate cache
                const args = decodedLog.args as DepositContractEventArgs;
                this._balanceAndProxyAllowanceLazyStore.deleteBalance(decodedLog.address, args._owner);
                // Revalidate orders
                makerToken = decodedLog.address;
                makerAddress = args._owner;
                if (
                    !_.isUndefined(this._dependentOrderHashes[makerAddress]) &&
                    !_.isUndefined(this._dependentOrderHashes[makerAddress][makerToken])
                ) {
                    const orderHashes = Array.from(this._dependentOrderHashes[makerAddress][makerToken]);
                    await this._emitRevalidateOrdersAsync(orderHashes);
                }
                break;
            }
            case EtherTokenEvents.Withdrawal: {
                // Invalidate cache
                const args = decodedLog.args as WithdrawalContractEventArgs;
                this._balanceAndProxyAllowanceLazyStore.deleteBalance(decodedLog.address, args._owner);
                // Revalidate orders
                makerToken = decodedLog.address;
                makerAddress = args._owner;
                if (
                    !_.isUndefined(this._dependentOrderHashes[makerAddress]) &&
                    !_.isUndefined(this._dependentOrderHashes[makerAddress][makerToken])
                ) {
                    const orderHashes = Array.from(this._dependentOrderHashes[makerAddress][makerToken]);
                    await this._emitRevalidateOrdersAsync(orderHashes);
                }
                break;
            }
            case ExchangeEvents.LogFill: {
                // Invalidate cache
                const args = decodedLog.args as LogFillContractEventArgs;
                this._orderFilledCancelledLazyStore.deleteFilledTakerAmount(args.orderHash);
                // Revalidate orders
                const orderHash = args.orderHash;
                const isOrderWatched = !_.isUndefined(this._orderByOrderHash[orderHash]);
                if (isOrderWatched) {
                    await this._emitRevalidateOrdersAsync([orderHash]);
                }
                break;
            }
            case ExchangeEvents.LogCancel: {
                // Invalidate cache
                const args = decodedLog.args as LogCancelContractEventArgs;
                this._orderFilledCancelledLazyStore.deleteCancelledTakerAmount(args.orderHash);
                // Revalidate orders
                const orderHash = args.orderHash;
                const isOrderWatched = !_.isUndefined(this._orderByOrderHash[orderHash]);
                if (isOrderWatched) {
                    await this._emitRevalidateOrdersAsync([orderHash]);
                }
                break;
            }
            case ExchangeEvents.LogError:
                return; // noop

            default:
                throw errorUtils.spawnSwitchErr('decodedLog.event', decodedLog.event);
        }
    }
    private async _emitRevalidateOrdersAsync(orderHashes: string[]): Promise<void> {
        for (const orderHash of orderHashes) {
            const signedOrder = this._orderByOrderHash[orderHash];
            // Most of these calls will never reach the network because the data is fetched from stores
            // and only updated when cache is invalidated
            const orderState = await this._orderStateUtils.getOrderStateAsync(signedOrder);
            if (_.isUndefined(this._callbackIfExists)) {
                break; // Unsubscribe was called
            }
            if (_.isEqual(orderState, this._orderStateByOrderHashCache[orderHash])) {
                // Actual order state didn't change
                continue;
            } else {
                this._orderStateByOrderHashCache[orderHash] = orderState;
            }
            this._callbackIfExists(null, orderState);
        }
    }
    private _addToDependentOrderHashes(signedOrder: SignedOrder, orderHash: string): void {
        if (_.isUndefined(this._dependentOrderHashes[signedOrder.maker])) {
            this._dependentOrderHashes[signedOrder.maker] = {};
        }
        if (_.isUndefined(this._dependentOrderHashes[signedOrder.maker][signedOrder.makerTokenAddress])) {
            this._dependentOrderHashes[signedOrder.maker][signedOrder.makerTokenAddress] = new Set();
        }
        this._dependentOrderHashes[signedOrder.maker][signedOrder.makerTokenAddress].add(orderHash);
        const zrxTokenAddress = this._getZRXTokenAddress();
        if (_.isUndefined(this._dependentOrderHashes[signedOrder.maker][zrxTokenAddress])) {
            this._dependentOrderHashes[signedOrder.maker][zrxTokenAddress] = new Set();
        }
        this._dependentOrderHashes[signedOrder.maker][zrxTokenAddress].add(orderHash);
    }
    private _removeFromDependentOrderHashes(makerAddress: string, tokenAddress: string, orderHash: string): void {
        this._dependentOrderHashes[makerAddress][tokenAddress].delete(orderHash);
        if (this._dependentOrderHashes[makerAddress][tokenAddress].size === 0) {
            delete this._dependentOrderHashes[makerAddress][tokenAddress];
        }
        if (_.isEmpty(this._dependentOrderHashes[makerAddress])) {
            delete this._dependentOrderHashes[makerAddress];
        }
    }
    private _getZRXTokenAddress(): string {
        const zrxTokenAddress = this._orderFilledCancelledLazyStore.getZRXTokenAddress();
        return zrxTokenAddress;
    }
}<|MERGE_RESOLUTION|>--- conflicted
+++ resolved
@@ -14,11 +14,7 @@
     Provider,
     SignedOrder,
 } from '@0xproject/types';
-<<<<<<< HEAD
-import { AbiDecoder, errorUtils, intervalUtils } from '@0xproject/utils';
-=======
-import { intervalUtils } from '@0xproject/utils';
->>>>>>> e0bc01ee
+import { errorUtils, intervalUtils } from '@0xproject/utils';
 import { Web3Wrapper } from '@0xproject/web3-wrapper';
 import * as _ from 'lodash';
 
