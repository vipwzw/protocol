{
    "name": "@0x/json-schemas",
<<<<<<< HEAD
    "version": "2.1.3",
=======
    "version": "2.1.4",
>>>>>>> 6d45becc
    "engines": {
        "node": ">=6.12"
    },
    "description": "0x-related json schemas",
    "main": "lib/src/index.js",
    "types": "lib/src/index.d.ts",
    "scripts": {
        "build": "tsc -b",
        "build:ci": "yarn build",
        "lint": "tslint --format stylish --project . --exclude **/schemas/**/*",
        "test": "yarn run_mocha",
        "rebuild_and_test": "run-s clean build test",
        "test:coverage": "nyc npm run test --all && yarn coverage:report:lcov",
        "coverage:report:lcov": "nyc report --reporter=text-lcov > coverage/lcov.info",
        "test:circleci": "yarn test:coverage",
        "run_mocha": "mocha --require source-map-support/register --require make-promises-safe lib/test/**/*_test.js --exit",
        "clean": "shx rm -rf lib test_temp generated_docs",
        "docs:json": "typedoc --excludePrivate --excludeExternals --target ES5 --tsconfig typedoc-tsconfig.json --json $JSON_FILE_PATH $PROJECT_FILES"
    },
    "config": {
        "postpublish": {
            "assets": [],
            "docOmitExports": [
                "schemas"
            ]
        }
    },
    "repository": {
        "type": "git",
        "url": "https://github.com/0xProject/0x-monorepo.git"
    },
    "author": "",
    "license": "Apache-2.0",
    "bugs": {
        "url": "https://github.com/0xProject/0x-monorepo/issues"
    },
    "homepage": "https://github.com/0xProject/0x-monorepo/packages/json-schemas/README.md",
    "dependencies": {
<<<<<<< HEAD
        "@0x/typescript-typings": "^3.0.5",
=======
        "@0x/typescript-typings": "^3.0.6",
>>>>>>> 6d45becc
        "@types/node": "*",
        "jsonschema": "^1.2.0",
        "lodash.values": "^4.3.0"
    },
    "devDependencies": {
<<<<<<< HEAD
        "@0x/tslint-config": "^1.0.10",
        "@0x/utils": "^2.0.7",
=======
        "@0x/tslint-config": "^2.0.0",
        "@0x/utils": "^2.0.8",
>>>>>>> 6d45becc
        "@types/lodash.foreach": "^4.5.3",
        "@types/lodash.values": "^4.3.3",
        "@types/mocha": "^2.2.42",
        "chai": "^4.0.1",
        "dirty-chai": "^2.0.1",
        "lodash.foreach": "^4.5.0",
        "make-promises-safe": "^1.1.0",
        "mocha": "^4.1.0",
        "npm-run-all": "^4.1.2",
        "nyc": "^11.0.1",
        "shx": "^0.2.2",
        "tslint": "5.11.0",
        "typedoc": "0.13.0",
        "typescript": "3.0.1"
    },
    "publishConfig": {
        "access": "public"
    }
}<|MERGE_RESOLUTION|>--- conflicted
+++ resolved
@@ -1,10 +1,6 @@
 {
     "name": "@0x/json-schemas",
-<<<<<<< HEAD
-    "version": "2.1.3",
-=======
     "version": "2.1.4",
->>>>>>> 6d45becc
     "engines": {
         "node": ">=6.12"
     },
@@ -43,23 +39,14 @@
     },
     "homepage": "https://github.com/0xProject/0x-monorepo/packages/json-schemas/README.md",
     "dependencies": {
-<<<<<<< HEAD
-        "@0x/typescript-typings": "^3.0.5",
-=======
         "@0x/typescript-typings": "^3.0.6",
->>>>>>> 6d45becc
         "@types/node": "*",
         "jsonschema": "^1.2.0",
         "lodash.values": "^4.3.0"
     },
     "devDependencies": {
-<<<<<<< HEAD
-        "@0x/tslint-config": "^1.0.10",
-        "@0x/utils": "^2.0.7",
-=======
         "@0x/tslint-config": "^2.0.0",
         "@0x/utils": "^2.0.8",
->>>>>>> 6d45becc
         "@types/lodash.foreach": "^4.5.3",
         "@types/lodash.values": "^4.3.3",
         "@types/mocha": "^2.2.42",
