[
    {
        "version": "1.0.1-rc.4",
        "changes": [
            {
<<<<<<< HEAD
                "note": "Allow for additional properties in txData schema",
                "pr": 938
=======
                "note": "Change hexSchema to match `0x`",
                "pr": 937
>>>>>>> 53713188
            }
        ]
    },
    {
        "version": "1.0.1-rc.3",
        "changes": [
            {
                "note": "Dependencies updated"
            }
        ],
        "timestamp": 1532619515
    },
    {
        "version": "1.0.1-rc.2",
        "changes": [
            {
                "note": "Dependencies updated"
            }
        ],
        "timestamp": 1532614997
    },
    {
        "version": "1.0.1-rc.1",
        "changes": [
            {
                "note": "Dependencies updated"
            }
        ],
        "timestamp": 1532605697
    },
    {
        "timestamp": 1532357734,
        "version": "1.0.0",
        "changes": [
            {
                "note": "Dependencies updated"
            }
        ]
    },
    {
        "timestamp": 1532043000,
        "version": "1.0.0-rc.1",
        "changes": [
            {
                "note": "Update schemas for V2 or 0x Protocol",
                "pr": 615
            },
            {
                "note": "Added CallData schema",
                "pr": 821
            },
            {
                "note": "Update CallData schema id to CallData",
                "pr": 894
            }
        ]
    },
    {
        "timestamp": 1531919263,
        "version": "0.8.3",
        "changes": [
            {
                "note": "Dependencies updated"
            }
        ]
    },
    {
        "timestamp": 1531149657,
        "version": "0.8.2",
        "changes": [
            {
                "note": "Dependencies updated"
            }
        ]
    },
    {
        "timestamp": 1529397769,
        "version": "0.8.1",
        "changes": [
            {
                "note": "Dependencies updated"
            }
        ]
    },
    {
        "version": "0.8.0",
        "changes": [
            {
                "note":
                    "Update Order & SignedOrder schemas, remove ECSignature schema and add Hex schema as part of V2 upgrades",
                "pr": 615
            }
        ],
        "timestamp": 1527008794
    },
    {
        "timestamp": 1527008794,
        "version": "0.7.24",
        "changes": [
            {
                "note": "Dependencies updated"
            }
        ]
    },
    {
        "timestamp": 1525477860,
        "version": "0.7.23",
        "changes": [
            {
                "note": "Dependencies updated"
            }
        ]
    },
    {
        "timestamp": 1525428773,
        "version": "0.7.22",
        "changes": [
            {
                "note": "Dependencies updated"
            }
        ]
    },
    {
        "timestamp": 1524044013,
        "version": "0.7.21",
        "changes": [
            {
                "note": "Dependencies updated"
            }
        ]
    },
    {
        "timestamp": 1523462196,
        "version": "0.7.20",
        "changes": [
            {
                "note": "Dependencies updated"
            }
        ]
    },
    {
        "timestamp": 1522673609,
        "version": "0.7.19",
        "changes": [
            {
                "note": "Dependencies updated"
            }
        ]
    },
    {
        "timestamp": 1522658513,
        "version": "0.7.18",
        "changes": [
            {
                "note": "Dependencies updated"
            }
        ]
    },
    {
        "version": "0.7.13",
        "changes": [
            {
                "note": "  Fix publishing issue where .npmignore was not properly excluding undesired content",
                "pr": 389
            }
        ],
        "timestamp": 1518102000
    },
    {
        "version": "0.7.0",
        "changes": [
            {
                "note": "Rename `subscriptionOptsSchema` to `blockRangeSchema`",
                "pr": 272
            }
        ],
        "timestamp": 1513695600
    },
    {
        "version": "0.6.7",
        "changes": [
            {
                "note": "Re-publish JSON-schema previously published under NPM package 0x-json-schemas"
            }
        ],
        "timestamp": 1510585200
    }
]<|MERGE_RESOLUTION|>--- conflicted
+++ resolved
@@ -3,13 +3,12 @@
         "version": "1.0.1-rc.4",
         "changes": [
             {
-<<<<<<< HEAD
                 "note": "Allow for additional properties in txData schema",
                 "pr": 938
-=======
+            },
+            {
                 "note": "Change hexSchema to match `0x`",
                 "pr": 937
->>>>>>> 53713188
             }
         ]
     },
