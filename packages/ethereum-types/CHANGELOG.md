--- conflicted
+++ resolved
@@ -5,13 +5,10 @@
 
 CHANGELOG
 
-<<<<<<< HEAD
-=======
 ## v1.1.4 - _December 13, 2018_
 
     * Dependencies updated
 
->>>>>>> 6d45becc
 ## v1.1.3 - _December 11, 2018_
 
     * Dependencies updated
