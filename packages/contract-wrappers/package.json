{
    "name": "@0x/contract-wrappers",
    "version": "11.1.0",
    "engines": {
        "node": ">=6.12"
    },
    "description": "Wrappers for 0x smart contract wrappers generated using @0x/abi-gen",
    "keywords": [
        "0xproject",
        "ethereum",
        "tokens",
        "exchange"
    ],
    "main": "lib/src/index.js",
    "types": "lib/src/index.d.ts",
    "directories": {
        "test": "test"
    },
    "scripts": {
        "build": "tsc -b",
        "build:ci": "yarn build",
        "lint": "tslint --format stylish --project . --exclude **/lib/**/*",
        "fix": "tslint --fix --format stylish --project .--exclude **/lib/**/*",
        "test:circleci": "run-s test:coverage",
        "test": "yarn run_mocha",
        "run_mocha": "mocha --require source-map-support/register --require make-promises-safe lib/test/**/*_test.js lib/test/global_hooks.js --timeout 10000 --bail --exit",
        "test:coverage": "nyc npm run test --all && yarn coverage:report:lcov",
        "coverage:report:lcov": "nyc report --reporter=text-lcov > coverage/lcov.info",
        "prettier": "prettier --write **/* --config ../../.prettierrc",
<<<<<<< HEAD
        "prettier_contract_wrappers": "prettier --write src/generated-wrappers/* --config ../../.prettierrc",
        "clean": "shx rm -rf lib src/generated-wrappers",
        "generate_contract_wrappers": "abi-gen --abis  ${npm_package_config_abis} --output src/generated-wrappers --backend ethers",
        "docs_test": "typedoc --excludePrivate --excludeExternals --target ES5 --tsconfig typedoc-tsconfig.json --out generated_docs ./src/generated-wrappers/*",
        "s3:sync_md_docs": "aws s3 sync ./docs s3://docs-markdown/${npm_package_name}/v${npm_package_version} --profile 0xproject --region us-east-1 --grants read=uri=http://acs.amazonaws.com/groups/global/AllUsers",
        "docs:md": "ts-doc-gen --sourceDir=./src --output=./docs --fileExtension=mdx --tsconfig=./typedoc-tsconfig.json"
=======
        "clean": "shx rm -rf lib",
        "docs_test": "typedoc --excludePrivate --excludeExternals --target ES5 --tsconfig typedoc-tsconfig.json --out generated_docs ./src/generated-wrappers/*"
>>>>>>> cbb40c1c
    },
    "config": {
        "abis": "../contract-artifacts/artifacts/@(AssetProxyOwner|DevUtils|DutchAuction|DummyERC20Token|DummyERC721Token|ERC20Proxy|ERC20Token|ERC721Proxy|ERC721Token|Exchange|Forwarder|IAssetProxy|IValidator|IWallet|MultiAssetProxy|OrderValidator|WETH9|ZRXToken|Coordinator|CoordinatorRegistry|EthBalanceChecker).json"
    },
    "repository": {
        "type": "git",
        "url": "https://github.com/0xProject/0x-monorepo.git"
    },
    "license": "Apache-2.0",
    "bugs": {
        "url": "https://github.com/0xProject/0x-monorepo/issues"
    },
    "homepage": "https://github.com/0xProject/0x-monorepo/packages/contract-wrappers/README.md",
    "devDependencies": {
        "@0x/assert": "^2.1.4",
        "@0x/ts-doc-gen": "^0.0.16",
        "@0x/contracts-test-utils": "^3.1.14",
        "@0x/coordinator-server": "^0.1.3",
        "@0x/json-schemas": "^4.0.0",
        "@0x/tslint-config": "^3.0.1",
        "@0x/types": "^2.4.1",
        "@0x/utils": "^4.5.0",
        "@0x/web3-wrapper": "^6.0.11",
        "@types/nock": "^10.0.3",
        "chai": "^4.0.1",
        "chai-as-promised": "^7.1.0",
        "chai-bignumber": "^3.0.0",
        "dirty-chai": "^2.0.1",
        "ethereum-types": "^2.1.4",
        "ethers": "~4.0.4",
        "lodash": "^4.17.11",
        "mocha": "^6.2.0",
        "nock": "^10.0.6",
        "shx": "^0.2.2",
        "tslint": "5.11.0",
        "typedoc": "^0.15.0",
        "typescript": "3.0.1"
    },
    "dependencies": {
        "@0x/abi-gen-wrappers": "^5.2.0",
        "@0x/base-contract": "^5.3.2",
        "@0x/contract-addresses": "^3.1.0",
        "@0x/contract-artifacts": "^2.2.0",
        "@0x/dev-utils": "^2.3.1",
        "@0x/fill-scenarios": "^3.0.17",
        "@0x/migrations": "^4.3.0",
        "@0x/order-utils": "^8.3.0",
        "@0x/subproviders": "^5.0.2",
        "http-status-codes": "^1.3.2"
    },
    "publishConfig": {
        "access": "public"
    }
}<|MERGE_RESOLUTION|>--- conflicted
+++ resolved
@@ -27,17 +27,10 @@
         "test:coverage": "nyc npm run test --all && yarn coverage:report:lcov",
         "coverage:report:lcov": "nyc report --reporter=text-lcov > coverage/lcov.info",
         "prettier": "prettier --write **/* --config ../../.prettierrc",
-<<<<<<< HEAD
-        "prettier_contract_wrappers": "prettier --write src/generated-wrappers/* --config ../../.prettierrc",
-        "clean": "shx rm -rf lib src/generated-wrappers",
-        "generate_contract_wrappers": "abi-gen --abis  ${npm_package_config_abis} --output src/generated-wrappers --backend ethers",
+        "clean": "shx rm -rf lib",
         "docs_test": "typedoc --excludePrivate --excludeExternals --target ES5 --tsconfig typedoc-tsconfig.json --out generated_docs ./src/generated-wrappers/*",
         "s3:sync_md_docs": "aws s3 sync ./docs s3://docs-markdown/${npm_package_name}/v${npm_package_version} --profile 0xproject --region us-east-1 --grants read=uri=http://acs.amazonaws.com/groups/global/AllUsers",
         "docs:md": "ts-doc-gen --sourceDir=./src --output=./docs --fileExtension=mdx --tsconfig=./typedoc-tsconfig.json"
-=======
-        "clean": "shx rm -rf lib",
-        "docs_test": "typedoc --excludePrivate --excludeExternals --target ES5 --tsconfig typedoc-tsconfig.json --out generated_docs ./src/generated-wrappers/*"
->>>>>>> cbb40c1c
     },
     "config": {
         "abis": "../contract-artifacts/artifacts/@(AssetProxyOwner|DevUtils|DutchAuction|DummyERC20Token|DummyERC721Token|ERC20Proxy|ERC20Token|ERC721Proxy|ERC721Token|Exchange|Forwarder|IAssetProxy|IValidator|IWallet|MultiAssetProxy|OrderValidator|WETH9|ZRXToken|Coordinator|CoordinatorRegistry|EthBalanceChecker).json"
