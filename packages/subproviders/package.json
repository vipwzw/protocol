--- conflicted
+++ resolved
@@ -40,16 +40,10 @@
         }
     },
     "dependencies": {
-<<<<<<< HEAD
         "@0xproject/assert": "^0.3.0",
-        "@0xproject/types": "^0.8.1",
-        "@0xproject/typescript-typings": "^0.4.1",
-=======
-        "@0xproject/assert": "^0.2.12",
         "@0xproject/types": "^1.0.0",
         "@0xproject/web3-wrapper": "^0.7.1",
         "@0xproject/typescript-typings": "^0.4.2",
->>>>>>> 5176d929
         "@0xproject/utils": "^0.7.1",
         "@ledgerhq/hw-app-eth": "^4.3.0",
         "@ledgerhq/hw-transport-u2f": "^4.3.0",
