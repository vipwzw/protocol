{
    "name": "@0xproject/subproviders",
    "version": "1.0.1",
    "engines": {
        "node": ">=6.12"
    },
    "main": "lib/src/index.js",
    "types": "lib/src/index.d.ts",
    "license": "Apache-2.0",
    "scripts": {
        "watch_without_deps": "tsc -w",
        "build": "tsc && copyfiles -u 3 './lib/src/monorepo_scripts/**/*' ./scripts",
        "clean": "shx rm -rf lib scripts",
        "lint": "tslint --project .",
        "run_mocha_unit": "mocha --require source-map-support/register --require make-promises-safe lib/test/unit/**/*_test.js --timeout 10000 --bail --exit",
        "run_mocha_integration": "mocha --require source-map-support/register --require make-promises-safe lib/test/integration/**/*_test.js --timeout 10000 --bail --exit",
        "test": "npm run test:unit",
        "test:unit:coverage": "nyc npm run test:unit --all && yarn coverage:report:lcov",
        "coverage:report:lcov": "nyc report --reporter=text-lcov > coverage/lcov.info",
        "test:circleci": "npm run test:unit:coverage",
        "test:all": "run-s test:unit test:integration",
        "test:unit": "run-s clean build run_mocha_unit",
        "test:integration": "run-s clean build run_mocha_integration",
        "manual:postpublish": "yarn build; node ./scripts/postpublish.js",
        "docs:stage": "node scripts/stage_docs.js",
        "docs:json": "typedoc --excludePrivate --excludeExternals --target ES5 --json $JSON_FILE_PATH $PROJECT_FILES",
        "upload_docs_json": "aws s3 cp generated_docs/index.json $S3_URL --profile 0xproject --grants read=uri=http://acs.amazonaws.com/groups/global/AllUsers --content-type application/json"
    },
    "config": {
        "postpublish": {
            "assets": [],
            "docPublishConfigs": {
                "extraFileIncludes": [
                    "../types/src/index.ts",
                    "../ethereum-types/src/index.ts"
                ],
                "s3BucketPath": "s3://doc-jsons/subproviders/",
                "s3StagingBucketPath": "s3://staging-doc-jsons/subproviders/"
            }
        }
    },
    "dependencies": {
        "@0xproject/assert": "^1.0.1",
        "@0xproject/types": "^1.0.0",
        "@0xproject/typescript-typings": "^1.0.1",
        "@0xproject/utils": "^1.0.1",
        "@0xproject/web3-wrapper": "^1.0.1",
        "@ledgerhq/hw-app-eth": "^4.3.0",
        "@ledgerhq/hw-transport-u2f": "^4.3.0",
<<<<<<< HEAD
=======
        "@types/hdkey": "^0.7.0",
        "ethereum-types": "^1.0.0",
>>>>>>> 9a36e73f
        "bip39": "^2.5.0",
        "bn.js": "^4.11.8",
        "eth-lightwallet": "^3.0.1",
        "ethereum-types": "^1.0.1",
        "ethereumjs-tx": "^1.3.5",
        "ethereumjs-util": "^5.1.1",
        "ganache-core": "0xProject/ganache-core",
        "hdkey": "^0.7.1",
        "json-rpc-error": "2.0.0",
        "lodash": "^4.17.4",
        "semaphore-async-await": "^1.5.1",
        "web3-provider-engine": "14.0.6"
    },
    "devDependencies": {
        "@0xproject/monorepo-scripts": "^1.0.1",
        "@0xproject/tslint-config": "^1.0.1",
        "@0xproject/utils": "^1.0.0",
        "@types/bip39": "^2.4.0",
        "@types/bn.js": "^4.11.0",
        "@types/ethereumjs-tx": "^1.0.0",
        "@types/hdkey": "^0.7.0",
        "@types/lodash": "4.14.104",
        "@types/mocha": "^2.2.42",
        "@types/node": "^8.0.53",
        "@types/sinon": "^2.2.2",
        "chai": "^4.0.1",
        "chai-as-promised": "^7.1.0",
        "copyfiles": "^1.2.0",
        "dirty-chai": "^2.0.1",
        "make-promises-safe": "^1.1.0",
        "mocha": "^4.0.1",
        "npm-run-all": "^4.1.2",
        "nyc": "^11.0.1",
        "shx": "^0.2.2",
        "sinon": "^4.0.0",
        "tslint": "5.11.0",
        "typedoc": "0xProject/typedoc",
        "typescript": "2.7.1",
        "webpack": "^3.1.0"
    },
    "optionalDependencies": {
        "@ledgerhq/hw-transport-node-hid": "^4.3.0"
    },
    "publishConfig": {
        "access": "public"
    },
    "browser": {
        "ganache-core": false
    }
}<|MERGE_RESOLUTION|>--- conflicted
+++ resolved
@@ -47,11 +47,7 @@
         "@0xproject/web3-wrapper": "^1.0.1",
         "@ledgerhq/hw-app-eth": "^4.3.0",
         "@ledgerhq/hw-transport-u2f": "^4.3.0",
-<<<<<<< HEAD
-=======
         "@types/hdkey": "^0.7.0",
-        "ethereum-types": "^1.0.0",
->>>>>>> 9a36e73f
         "bip39": "^2.5.0",
         "bn.js": "^4.11.8",
         "eth-lightwallet": "^3.0.1",
