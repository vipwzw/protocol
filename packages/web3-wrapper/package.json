{
    "name": "@0xproject/web3-wrapper",
    "version": "0.7.1",
    "engines": {
        "node": ">=6.12"
    },
    "description": "Wraps around web3 and gives a nicer interface",
    "main": "lib/src/index.js",
    "types": "lib/src/index.d.ts",
    "scripts": {
        "watch_without_deps": "tsc -w",
        "build": "tsc && copyfiles -u 3 './lib/src/monorepo_scripts/**/*' ./scripts",
        "clean": "shx rm -rf lib scripts",
        "lint": "tslint --project .",
        "test": "yarn run_mocha",
        "rebuild_and_test": "run-s clean build test",
        "test:circleci": "yarn test:coverage",
        "run_mocha": "mocha --require source-map-support/register --require make-promises-safe lib/test/**/*_test.js --bail --exit",
        "test:coverage": "nyc npm run test --all && yarn coverage:report:lcov",
        "coverage:report:lcov": "nyc report --reporter=text-lcov > coverage/lcov.info",
        "manual:postpublish": "yarn build; node ./scripts/postpublish.js",
        "docs:stage": "node scripts/stage_docs.js",
        "docs:json": "typedoc --excludePrivate --excludeExternals --target ES5 --json $JSON_FILE_PATH $PROJECT_FILES",
        "upload_docs_json": "aws s3 cp generated_docs/index.json $S3_URL --profile 0xproject --grants read=uri=http://acs.amazonaws.com/groups/global/AllUsers --content-type application/json"
    },
    "config": {
        "postpublish": {
            "docPublishConfigs": {
                "extraFileIncludes": [
                    "../types/src/index.ts",
                    "../ethereum-types/src/index.ts"
                ],
                "s3BucketPath": "s3://doc-jsons/web3-wrapper/",
                "s3StagingBucketPath": "s3://staging-doc-jsons/web3-wrapper/"
            }
        }
    },
    "license": "Apache-2.0",
    "repository": {
        "type": "git",
        "url": "https://github.com/0xProject/0x-monorepo.git"
    },
    "bugs": {
        "url": "https://github.com/0xProject/0x-monorepo/issues"
    },
    "homepage": "https://github.com/0xProject/0x-monorepo/packages/web3-wrapper/README.md",
    "devDependencies": {
        "@0xproject/monorepo-scripts": "^0.2.1",
        "@0xproject/tslint-config": "^0.4.20",
        "@types/lodash": "4.14.104",
        "chai": "^4.0.1",
        "chai-as-promised": "^7.1.0",
        "chai-bignumber": "^2.0.1",
        "copyfiles": "^1.2.0",
        "dirty-chai": "^2.0.1",
        "ganache-core": "0xProject/ganache-core",
        "make-promises-safe": "^1.1.0",
        "mocha": "^4.0.1",
        "npm-run-all": "^4.1.2",
        "nyc": "^11.0.1",
        "shx": "^0.2.2",
        "tslint": "5.8.0",
        "typedoc": "0xProject/typedoc",
        "typescript": "2.7.1"
    },
    "dependencies": {
        "@0xproject/assert": "^0.2.12",
        "@0xproject/typescript-typings": "^0.4.1",
        "@0xproject/utils": "^0.7.1",
<<<<<<< HEAD
        "bn.js": "^4.11.8",
        "ethereum-types": "^0.0.1",
        "ethereumjs-util": "^5.1.1",
=======
        "ethereum-types": "^0.0.2",
>>>>>>> 5176d929
        "ethers": "3.0.22",
        "lodash": "^4.17.4",
        "web3": "^0.20.0",
        "web3-utils": "^1.0.0-beta.34"
    },
    "publishConfig": {
        "access": "public"
    }
}<|MERGE_RESOLUTION|>--- conflicted
+++ resolved
@@ -67,13 +67,9 @@
         "@0xproject/assert": "^0.2.12",
         "@0xproject/typescript-typings": "^0.4.1",
         "@0xproject/utils": "^0.7.1",
-<<<<<<< HEAD
         "bn.js": "^4.11.8",
-        "ethereum-types": "^0.0.1",
+        "ethereum-types": "^0.0.2",
         "ethereumjs-util": "^5.1.1",
-=======
-        "ethereum-types": "^0.0.2",
->>>>>>> 5176d929
         "ethers": "3.0.22",
         "lodash": "^4.17.4",
         "web3": "^0.20.0",
