{
    "name": "@0x/contract-addresses",
<<<<<<< HEAD
    "version": "8.3.0",
=======
    "version": "8.5.0",
>>>>>>> e57fc60a
    "engines": {
        "node": ">=6.12"
    },
    "description": "Used to get known addresses of deployed 0x contracts",
    "main": "lib/src/index.js",
    "directories": {
        "test": "test"
    },
    "scripts": {
        "build": "yarn tsc -b",
        "build:ci": "yarn build",
        "test": "mocha --require source-map-support/register  'lib/test/**/*_test.js' --timeout 10000 --bail --exit",
        "test:ci": "yarn test",
        "clean": "shx rm -rf lib",
        "publish:private": "yarn build && gitpkg publish"
    },
    "gitpkg": {
        "registry": "git@github.com:0xProject/gitpkg-registry.git"
    },
    "repository": {
        "type": "git",
        "url": "https://github.com/0xProject/protocol.git"
    },
    "license": "Apache-2.0",
    "bugs": {
        "url": "https://github.com/0xProject/protocol/issues"
    },
    "homepage": "https://github.com/0xProject/protocol/tree/main/packages/contract-addresses",
    "devDependencies": {
        "@types/mocha": "^5.2.7",
        "chai": "^4.0.1",
        "ethereumjs-util": "^7.1.5",
        "gitpkg": "https://github.com/0xProject/gitpkg.git",
        "mocha": "^6.2.0",
        "shx": "^0.2.2",
        "typescript": "4.6.3"
    },
    "publishConfig": {
        "access": "public"
    },
    "gitHead": "4f91bfd907996b2f4dd383778b50c479c2602b56"
}<|MERGE_RESOLUTION|>--- conflicted
+++ resolved
@@ -1,10 +1,6 @@
 {
     "name": "@0x/contract-addresses",
-<<<<<<< HEAD
-    "version": "8.3.0",
-=======
     "version": "8.5.0",
->>>>>>> e57fc60a
     "engines": {
         "node": ">=6.12"
     },
