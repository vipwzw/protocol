import 'mocha';
import * as chai from 'chai';
import * as Web3 from 'web3';
import * as BigNumber from 'bignumber.js';
import {chaiSetup} from './utils/chai_setup';
import ChaiBigNumber = require('chai-bignumber');
import promisify = require('es6-promisify');
import {web3Factory} from './utils/web3_factory';
import {ZeroEx} from '../src/0x.js';
import {BlockchainLifecycle} from './utils/blockchain_lifecycle';
import {
    Token,
    Order,
    SignedOrder,
    SubscriptionOpts,
    ExchangeEvents,
    ContractEvent,
    DoneCallback,
    ExchangeContractErrs,
    OrderCancellationRequest,
    OrderFillRequest,
} from '../src/types';
import {FillScenarios} from './utils/fill_scenarios';
import {TokenUtils} from './utils/token_utils';

chaiSetup.configure();
const expect = chai.expect;
const blockchainLifecycle = new BlockchainLifecycle();

const NON_EXISTENT_ORDER_HASH = '0x79370342234e7acd6bbeac335bd3bb1d368383294b64b8160a00f4060e4d3777';

describe('ExchangeWrapper', () => {
    let web3: Web3;
    let zeroEx: ZeroEx;
    let tokenUtils: TokenUtils;
    let tokens: Token[];
    let userAddresses: string[];
    let zrxTokenAddress: string;
    let fillScenarios: FillScenarios;
    before(async () => {
        web3 = web3Factory.create();
        zeroEx = new ZeroEx(web3);
        userAddresses = await promisify(web3.eth.getAccounts)();
        tokens = await zeroEx.tokenRegistry.getTokensAsync();
        tokenUtils = new TokenUtils(tokens);
        zrxTokenAddress = tokenUtils.getProtocolTokenOrThrow().address;
        fillScenarios = new FillScenarios(zeroEx, userAddresses, tokens, zrxTokenAddress);
    });
    beforeEach(async () => {
        await blockchainLifecycle.startAsync();
    });
    afterEach(async () => {
        await blockchainLifecycle.revertAsync();
    });
<<<<<<< HEAD
    describe('#isValidSignatureAsync', () => {
        // The Exchange smart contract `isValidSignature` method only validates orderHashes and assumes
        // the length of the data is exactly 32 bytes. Thus for these tests, we use data of this size.
        const dataHex = '0x6927e990021d23b1eb7b8789f6a6feaf98fe104bb0cf8259421b79f9a34222b0';
        const signature = {
            v: 27,
            r: '0x61a3ed31b43c8780e905a260a35faefcc527be7516aa11c0256729b5b351bc33',
            s: '0x40349190569279751135161d22529dc25add4f6069af05be04cacbda2ace2254',
        };
        const address = '0x5409ed021d9299bf6814279a6a1411a7e866a631';
        describe('should throw if passed a malformed signature', () => {
            it('malformed v', async () => {
                const malformedSignature = {
                    v: 34,
                    r: signature.r,
                    s: signature.s,
                };
                return expect(zeroEx.exchange.isValidSignatureAsync(dataHex, malformedSignature, address))
                    .to.be.rejected();
            });
            it('r lacks 0x prefix', async () => {
                const malformedR = signature.r.replace('0x', '');
                const malformedSignature = {
                    v: signature.v,
                    r: malformedR,
                    s: signature.s,
                };
                return expect(zeroEx.exchange.isValidSignatureAsync(dataHex, malformedSignature, address))
                    .to.be.rejected();
            });
            it('r is too short', async () => {
                const malformedR = signature.r.substr(10);
                const malformedSignature = {
                    v: signature.v,
                    r: malformedR,
                    s: signature.s.replace('0', 'z'),
                };
                return expect(zeroEx.exchange.isValidSignatureAsync(dataHex, malformedSignature, address))
                    .to.be.rejected();
            });
            it('s is not hex', async () => {
                const malformedS = signature.s.replace('0', 'z');
                const malformedSignature = {
                    v: signature.v,
                    r: signature.r,
                    s: malformedS,
                };
                return expect(zeroEx.exchange.isValidSignatureAsync(dataHex, malformedSignature, address))
                    .to.be.rejected();
            });
        });
        it('should return false if the data doesn\'t pertain to the signature & address', async () => {
            const isValid = await zeroEx.exchange.isValidSignatureAsync('0x0', signature, address);
            expect(isValid).to.be.false();
        });
        it('should return false if the address doesn\'t pertain to the signature & dataHex', async () => {
            const validUnrelatedAddress = '0x8b0292B11a196601eD2ce54B665CaFEca0347D42';
            const isValid = await zeroEx.exchange.isValidSignatureAsync(dataHex, signature, validUnrelatedAddress);
            expect(isValid).to.be.false();
        });
        it('should return false if the signature doesn\'t pertain to the dataHex & address', async () => {
            const wrongSignature = {...signature, v: 28};
            const isValid = await zeroEx.exchange.isValidSignatureAsync(dataHex, wrongSignature, address);
            expect(isValid).to.be.false();
        });
        it('should return true if the signature does pertain to the dataHex & address', async () => {
            const isValid = await zeroEx.exchange.isValidSignatureAsync(dataHex, signature, address);
            expect(isValid).to.be.true();
        });
    });
    describe('fillOrKill order(s)', () => {
=======
    describe('#fillOrKillOrderAsync', () => {
>>>>>>> 31cc75bd
        let makerTokenAddress: string;
        let takerTokenAddress: string;
        let coinbase: string;
        let makerAddress: string;
        let takerAddress: string;
        let feeRecipient: string;
        const fillTakerAmount = new BigNumber(5);
        before(async () => {
            [coinbase, makerAddress, takerAddress, feeRecipient] = userAddresses;
            tokens = await zeroEx.tokenRegistry.getTokensAsync();
            const [makerToken, takerToken] = tokenUtils.getNonProtocolTokens();
            makerTokenAddress = makerToken.address;
            takerTokenAddress = takerToken.address;
        });
        describe('#batchFillOrKillAsync', () => {
            it('successfuly batch fillOrKill', async () => {
                const fillableAmount = new BigNumber(5);
                const partialFillTakerAmount = new BigNumber(2);
                const signedOrder = await fillScenarios.createFillableSignedOrderAsync(
                    makerTokenAddress, takerTokenAddress, makerAddress, takerAddress, fillableAmount,
                );
                const anotherSignedOrder = await fillScenarios.createFillableSignedOrderAsync(
                    makerTokenAddress, takerTokenAddress, makerAddress, takerAddress, fillableAmount,
                );
                const orderFillOrKillRequests = [
                    {
                        signedOrder,
                        fillTakerAmount: partialFillTakerAmount,
                    },
                    {
                        signedOrder: anotherSignedOrder,
                        fillTakerAmount: partialFillTakerAmount,
                    },
                ];
                await zeroEx.exchange.batchFillOrKillAsync(orderFillOrKillRequests, takerAddress);
            });
        });
        describe('#fillOrKillOrderAsync', () => {
            describe('failed fillOrKill', () => {
                it('should throw if remaining fillAmount is less then the desired fillAmount', async () => {
                    const fillableAmount = new BigNumber(5);
                    const signedOrder = await fillScenarios.createFillableSignedOrderAsync(
                        makerTokenAddress, takerTokenAddress, makerAddress, takerAddress, fillableAmount,
                    );
                    const tooLargeFillAmount = new BigNumber(7);
                    const fillAmountDifference = tooLargeFillAmount.minus(fillableAmount);
                    await zeroEx.token.transferAsync(takerTokenAddress, coinbase, takerAddress, fillAmountDifference);
                    await zeroEx.token.setProxyAllowanceAsync(takerTokenAddress, takerAddress, tooLargeFillAmount);
                    await zeroEx.token.transferAsync(makerTokenAddress, coinbase, makerAddress, fillAmountDifference);
                    await zeroEx.token.setProxyAllowanceAsync(makerTokenAddress, makerAddress, tooLargeFillAmount);

                    return expect(zeroEx.exchange.fillOrKillOrderAsync(
                        signedOrder, tooLargeFillAmount, takerAddress,
                    )).to.be.rejectedWith(ExchangeContractErrs.INSUFFICIENT_REMAINING_FILL_AMOUNT);
                });
            });
            describe('successful fills', () => {
                it('should fill a valid order', async () => {
                    const fillableAmount = new BigNumber(5);
                    const signedOrder = await fillScenarios.createFillableSignedOrderAsync(
                        makerTokenAddress, takerTokenAddress, makerAddress, takerAddress, fillableAmount,
                    );
                    expect(await zeroEx.token.getBalanceAsync(makerTokenAddress, makerAddress))
                        .to.be.bignumber.equal(fillableAmount);
                    expect(await zeroEx.token.getBalanceAsync(takerTokenAddress, makerAddress))
                        .to.be.bignumber.equal(0);
                    expect(await zeroEx.token.getBalanceAsync(makerTokenAddress, takerAddress))
                        .to.be.bignumber.equal(0);
                    expect(await zeroEx.token.getBalanceAsync(takerTokenAddress, takerAddress))
                        .to.be.bignumber.equal(fillableAmount);
                    await zeroEx.exchange.fillOrKillOrderAsync(signedOrder, fillTakerAmount, takerAddress);
                    expect(await zeroEx.token.getBalanceAsync(makerTokenAddress, makerAddress))
                        .to.be.bignumber.equal(fillableAmount.minus(fillTakerAmount));
                    expect(await zeroEx.token.getBalanceAsync(takerTokenAddress, makerAddress))
                        .to.be.bignumber.equal(fillTakerAmount);
                    expect(await zeroEx.token.getBalanceAsync(makerTokenAddress, takerAddress))
                        .to.be.bignumber.equal(fillTakerAmount);
                    expect(await zeroEx.token.getBalanceAsync(takerTokenAddress, takerAddress))
                        .to.be.bignumber.equal(fillableAmount.minus(fillTakerAmount));
                });
                it('should partially fill a valid order', async () => {
                    const fillableAmount = new BigNumber(5);
                    const signedOrder = await fillScenarios.createFillableSignedOrderAsync(
                        makerTokenAddress, takerTokenAddress, makerAddress, takerAddress, fillableAmount,
                    );
                    const partialFillAmount = new BigNumber(3);
                    await zeroEx.exchange.fillOrKillOrderAsync(signedOrder, partialFillAmount, takerAddress);
                    expect(await zeroEx.token.getBalanceAsync(makerTokenAddress, makerAddress))
                        .to.be.bignumber.equal(fillableAmount.minus(partialFillAmount));
                    expect(await zeroEx.token.getBalanceAsync(takerTokenAddress, makerAddress))
                        .to.be.bignumber.equal(partialFillAmount);
                    expect(await zeroEx.token.getBalanceAsync(makerTokenAddress, takerAddress))
                        .to.be.bignumber.equal(partialFillAmount);
                    expect(await zeroEx.token.getBalanceAsync(takerTokenAddress, takerAddress))
                        .to.be.bignumber.equal(fillableAmount.minus(partialFillAmount));
                });
            });
        });
    });
    describe('fill order(s)', () => {
        let makerTokenAddress: string;
        let takerTokenAddress: string;
        let coinbase: string;
        let makerAddress: string;
        let takerAddress: string;
        let feeRecipient: string;
        const fillableAmount = new BigNumber(5);
        const fillTakerAmount = new BigNumber(5);
        const shouldCheckTransfer = false;
        before(async () => {
            [coinbase, makerAddress, takerAddress, feeRecipient] = userAddresses;
            tokens = await zeroEx.tokenRegistry.getTokensAsync();
            const [makerToken, takerToken] = tokenUtils.getNonProtocolTokens();
            makerTokenAddress = makerToken.address;
            takerTokenAddress = takerToken.address;
        });
        describe('#fillOrderAsync', () => {
            describe('failed fills', () => {
                it('should throw when the fill amount is zero', async () => {
                    const signedOrder = await fillScenarios.createFillableSignedOrderAsync(
                        makerTokenAddress, takerTokenAddress, makerAddress, takerAddress, fillableAmount,
                    );
                    const zeroFillAmount = new BigNumber(0);
                    return expect(zeroEx.exchange.fillOrderAsync(
                        signedOrder, zeroFillAmount, shouldCheckTransfer, takerAddress,
                    )).to.be.rejectedWith(ExchangeContractErrs.ORDER_REMAINING_FILL_AMOUNT_ZERO);
                });
                it('should throw when sender is not a taker', async () => {
                    const signedOrder = await fillScenarios.createFillableSignedOrderAsync(
                        makerTokenAddress, takerTokenAddress, makerAddress, takerAddress, fillableAmount,
                    );
                    const nonTakerAddress = userAddresses[6];
                    return expect(zeroEx.exchange.fillOrderAsync(
                        signedOrder, fillTakerAmount, shouldCheckTransfer, nonTakerAddress,
                    )).to.be.rejectedWith(ExchangeContractErrs.TRANSACTION_SENDER_IS_NOT_FILL_ORDER_TAKER);
                });
                it('should throw when order is expired', async () => {
                    const expirationInPast = new BigNumber(1496826058); // 7th Jun 2017
                    const signedOrder = await fillScenarios.createFillableSignedOrderAsync(
                        makerTokenAddress, takerTokenAddress, makerAddress, takerAddress,
                        fillableAmount, expirationInPast,
                    );
                    return expect(zeroEx.exchange.fillOrderAsync(
                        signedOrder, fillTakerAmount, shouldCheckTransfer, takerAddress,
                    )).to.be.rejectedWith(ExchangeContractErrs.ORDER_FILL_EXPIRED);
                });
                describe('should throw when not enough balance or allowance to fulfill the order', () => {
                    const balanceToSubtractFromMaker = new BigNumber(3);
                    const lackingAllowance = new BigNumber(3);
                    let signedOrder: SignedOrder;
                    beforeEach('create fillable signed order', async () => {
                        signedOrder = await fillScenarios.createFillableSignedOrderAsync(
                            makerTokenAddress, takerTokenAddress, makerAddress, takerAddress, fillableAmount,
                        );
                    });
                    it('should throw when taker balance is less than fill amount', async () => {
                        await zeroEx.token.transferAsync(
                            takerTokenAddress, takerAddress, coinbase, balanceToSubtractFromMaker,
                        );
                        return expect(zeroEx.exchange.fillOrderAsync(
                            signedOrder, fillTakerAmount, shouldCheckTransfer, takerAddress,
                        )).to.be.rejectedWith(ExchangeContractErrs.INSUFFICIENT_TAKER_BALANCE);
                    });
                    it('should throw when taker allowance is less than fill amount', async () => {
                        const newAllowanceWhichIsLessThanFillAmount = fillTakerAmount.minus(lackingAllowance);
                        await zeroEx.token.setProxyAllowanceAsync(takerTokenAddress, takerAddress,
                            newAllowanceWhichIsLessThanFillAmount);
                        return expect(zeroEx.exchange.fillOrderAsync(
                            signedOrder, fillTakerAmount, shouldCheckTransfer, takerAddress,
                        )).to.be.rejectedWith(ExchangeContractErrs.INSUFFICIENT_TAKER_ALLOWANCE);
                    });
                    it('should throw when maker balance is less than maker fill amount', async () => {
                        await zeroEx.token.transferAsync(
                            makerTokenAddress, makerAddress, coinbase, balanceToSubtractFromMaker,
                        );
                        return expect(zeroEx.exchange.fillOrderAsync(
                            signedOrder, fillTakerAmount, shouldCheckTransfer, takerAddress,
                        )).to.be.rejectedWith(ExchangeContractErrs.INSUFFICIENT_MAKER_BALANCE);
                    });
                    it('should throw when maker allowance is less than maker fill amount', async () => {
                        const newAllowanceWhichIsLessThanFillAmount = fillTakerAmount.minus(lackingAllowance);
                        await zeroEx.token.setProxyAllowanceAsync(makerTokenAddress, makerAddress,
                            newAllowanceWhichIsLessThanFillAmount);
                        return expect(zeroEx.exchange.fillOrderAsync(
                            signedOrder, fillTakerAmount, shouldCheckTransfer, takerAddress,
                        )).to.be.rejectedWith(ExchangeContractErrs.INSUFFICIENT_MAKER_ALLOWANCE);
                    });
                });
                it('should throw when there a rounding error would have occurred', async () => {
                    const makerAmount = new BigNumber(3);
                    const takerAmount = new BigNumber(5);
                    const signedOrder = await fillScenarios.createAsymmetricFillableSignedOrderAsync(
                        makerTokenAddress, takerTokenAddress, makerAddress, takerAddress,
                        makerAmount, takerAmount,
                    );
                    const fillTakerAmountThatCausesRoundingError = new BigNumber(3);
                    return expect(zeroEx.exchange.fillOrderAsync(
                        signedOrder, fillTakerAmountThatCausesRoundingError, shouldCheckTransfer, takerAddress,
                    )).to.be.rejectedWith(ExchangeContractErrs.ORDER_FILL_ROUNDING_ERROR);
                });
                describe('should throw when not enough balance or allowance to pay fees', () => {
                    const makerFee = new BigNumber(2);
                    const takerFee = new BigNumber(2);
                    let signedOrder: SignedOrder;
                    beforeEach('setup', async () => {
                        signedOrder = await fillScenarios.createFillableSignedOrderWithFeesAsync(
                            makerTokenAddress, takerTokenAddress, makerFee, takerFee,
                            makerAddress, takerAddress, fillableAmount, feeRecipient,
                        );
                    });
                    it('should throw when maker doesn\'t have enough balance to pay fees', async () => {
                        const balanceToSubtractFromMaker = new BigNumber(1);
                        await zeroEx.token.transferAsync(
                            zrxTokenAddress, makerAddress, coinbase, balanceToSubtractFromMaker,
                        );
                        return expect(zeroEx.exchange.fillOrderAsync(
                            signedOrder, fillTakerAmount, shouldCheckTransfer, takerAddress,
                        )).to.be.rejectedWith(ExchangeContractErrs.INSUFFICIENT_MAKER_FEE_BALANCE);
                    });
                    it('should throw when maker doesn\'t have enough allowance to pay fees', async () => {
                        const newAllowanceWhichIsLessThanFees = makerFee.minus(1);
                        await zeroEx.token.setProxyAllowanceAsync(zrxTokenAddress, makerAddress,
                            newAllowanceWhichIsLessThanFees);
                        return expect(zeroEx.exchange.fillOrderAsync(
                            signedOrder, fillTakerAmount, shouldCheckTransfer, takerAddress,
                        )).to.be.rejectedWith(ExchangeContractErrs.INSUFFICIENT_MAKER_FEE_ALLOWANCE);
                    });
                    it('should throw when taker doesn\'t have enough balance to pay fees', async () => {
                        const balanceToSubtractFromTaker = new BigNumber(1);
                        await zeroEx.token.transferAsync(
                            zrxTokenAddress, takerAddress, coinbase, balanceToSubtractFromTaker,
                        );
                        return expect(zeroEx.exchange.fillOrderAsync(
                            signedOrder, fillTakerAmount, shouldCheckTransfer, takerAddress,
                        )).to.be.rejectedWith(ExchangeContractErrs.INSUFFICIENT_TAKER_FEE_BALANCE);
                    });
                    it('should throw when taker doesn\'t have enough allowance to pay fees', async () => {
                        const newAllowanceWhichIsLessThanFees = makerFee.minus(1);
                        await zeroEx.token.setProxyAllowanceAsync(zrxTokenAddress, takerAddress,
                            newAllowanceWhichIsLessThanFees);
                        return expect(zeroEx.exchange.fillOrderAsync(
                            signedOrder, fillTakerAmount, shouldCheckTransfer, takerAddress,
                        )).to.be.rejectedWith(ExchangeContractErrs.INSUFFICIENT_TAKER_FEE_ALLOWANCE);
                    });
                });
            });
            describe('successful fills', () => {
                it('should fill a valid order', async () => {
                    const signedOrder = await fillScenarios.createFillableSignedOrderAsync(
                        makerTokenAddress, takerTokenAddress, makerAddress, takerAddress, fillableAmount,
                    );
                    expect(await zeroEx.token.getBalanceAsync(makerTokenAddress, makerAddress))
                        .to.be.bignumber.equal(fillableAmount);
                    expect(await zeroEx.token.getBalanceAsync(takerTokenAddress, makerAddress))
                        .to.be.bignumber.equal(0);
                    expect(await zeroEx.token.getBalanceAsync(makerTokenAddress, takerAddress))
                        .to.be.bignumber.equal(0);
                    expect(await zeroEx.token.getBalanceAsync(takerTokenAddress, takerAddress))
                        .to.be.bignumber.equal(fillableAmount);
                    await zeroEx.exchange.fillOrderAsync(
                        signedOrder, fillTakerAmount, shouldCheckTransfer, takerAddress);
                    expect(await zeroEx.token.getBalanceAsync(makerTokenAddress, makerAddress))
                        .to.be.bignumber.equal(fillableAmount.minus(fillTakerAmount));
                    expect(await zeroEx.token.getBalanceAsync(takerTokenAddress, makerAddress))
                        .to.be.bignumber.equal(fillTakerAmount);
                    expect(await zeroEx.token.getBalanceAsync(makerTokenAddress, takerAddress))
                        .to.be.bignumber.equal(fillTakerAmount);
                    expect(await zeroEx.token.getBalanceAsync(takerTokenAddress, takerAddress))
                        .to.be.bignumber.equal(fillableAmount.minus(fillTakerAmount));
                });
                it('should partially fill the valid order', async () => {
                    const signedOrder = await fillScenarios.createFillableSignedOrderAsync(
                        makerTokenAddress, takerTokenAddress, makerAddress, takerAddress, fillableAmount,
                    );
                    const partialFillAmount = new BigNumber(3);
                    await zeroEx.exchange.fillOrderAsync(
                        signedOrder, partialFillAmount, shouldCheckTransfer, takerAddress);
                    expect(await zeroEx.token.getBalanceAsync(makerTokenAddress, makerAddress))
                        .to.be.bignumber.equal(fillableAmount.minus(partialFillAmount));
                    expect(await zeroEx.token.getBalanceAsync(takerTokenAddress, makerAddress))
                        .to.be.bignumber.equal(partialFillAmount);
                    expect(await zeroEx.token.getBalanceAsync(makerTokenAddress, takerAddress))
                        .to.be.bignumber.equal(partialFillAmount);
                    expect(await zeroEx.token.getBalanceAsync(takerTokenAddress, takerAddress))
                        .to.be.bignumber.equal(fillableAmount.minus(partialFillAmount));
                });
                it('should fill the valid orders with fees', async () => {
                    const makerFee = new BigNumber(1);
                    const takerFee = new BigNumber(2);
                    const signedOrder = await fillScenarios.createFillableSignedOrderWithFeesAsync(
                        makerTokenAddress, takerTokenAddress, makerFee, takerFee,
                        makerAddress, takerAddress, fillableAmount, feeRecipient,
                    );
                    await zeroEx.exchange.fillOrderAsync(
                        signedOrder, fillTakerAmount, shouldCheckTransfer, takerAddress);
                    expect(await zeroEx.token.getBalanceAsync(zrxTokenAddress, feeRecipient))
                        .to.be.bignumber.equal(makerFee.plus(takerFee));
                });
            });
        });
        describe('#batchFillOrderAsync', () => {
            let signedOrder: SignedOrder;
            let signedOrderHashHex: string;
            let anotherSignedOrder: SignedOrder;
            let anotherOrderHashHex: string;
            let orderFillBatch: OrderFillRequest[];
            beforeEach(async () => {
                signedOrder = await fillScenarios.createFillableSignedOrderAsync(
                    makerTokenAddress, takerTokenAddress, makerAddress, takerAddress, fillableAmount,
                );
                signedOrderHashHex = await zeroEx.getOrderHashHexAsync(signedOrder);
                anotherSignedOrder = await fillScenarios.createFillableSignedOrderAsync(
                    makerTokenAddress, takerTokenAddress, makerAddress, takerAddress, fillableAmount,
                );
                anotherOrderHashHex = await zeroEx.getOrderHashHexAsync(anotherSignedOrder);
                orderFillBatch = [
                    {
                        signedOrder,
                        takerTokenFillAmount: fillTakerAmount,
                    },
                    {
                        signedOrder: anotherSignedOrder,
                        takerTokenFillAmount: fillTakerAmount,
                    },
                ];
            });
            describe('successful batch fills', () => {
                it('should no-op for an empty batch', async () => {
                    await zeroEx.exchange.batchFillOrderAsync([], shouldCheckTransfer, takerAddress);
                });
                it('should successfully fill multiple orders', async () => {
                    await zeroEx.exchange.batchFillOrderAsync(orderFillBatch, shouldCheckTransfer, takerAddress);
                    const filledAmount = await zeroEx.exchange.getFilledTakerAmountAsync(signedOrderHashHex);
                    const anotherFilledAmount = await zeroEx.exchange.getFilledTakerAmountAsync(anotherOrderHashHex);
                    expect(filledAmount).to.be.bignumber.equal(fillTakerAmount);
                    expect(anotherFilledAmount).to.be.bignumber.equal(fillTakerAmount);
                });
            });
        });
    });
    describe('cancel order(s)', () => {
        let makerTokenAddress: string;
        let takerTokenAddress: string;
        let coinbase: string;
        let makerAddress: string;
        let takerAddress: string;
        const fillableAmount = new BigNumber(5);
        let signedOrder: SignedOrder;
        let orderHashHex: string;
        const cancelAmount = new BigNumber(3);
        beforeEach(async () => {
            [coinbase, makerAddress, takerAddress] = userAddresses;
            const [makerToken, takerToken] = tokenUtils.getNonProtocolTokens();
            makerTokenAddress = makerToken.address;
            takerTokenAddress = takerToken.address;
            signedOrder = await fillScenarios.createFillableSignedOrderAsync(
                makerTokenAddress, takerTokenAddress, makerAddress, takerAddress, fillableAmount,
            );
            orderHashHex = await zeroEx.getOrderHashHexAsync(signedOrder);
        });
        describe('#cancelOrderAsync', () => {
            describe('failed cancels', () => {
                it('should throw when cancel amount is zero', async () => {
                    const zeroCancelAmount = new BigNumber(0);
                    return expect(zeroEx.exchange.cancelOrderAsync(signedOrder, zeroCancelAmount))
                        .to.be.rejectedWith(ExchangeContractErrs.ORDER_CANCEL_AMOUNT_ZERO);
                });
                it('should throw when order is expired', async () => {
                    const expirationInPast = new BigNumber(1496826058); // 7th Jun 2017
                    const expiredSignedOrder = await fillScenarios.createFillableSignedOrderAsync(
                        makerTokenAddress, takerTokenAddress, makerAddress, takerAddress,
                        fillableAmount, expirationInPast,
                    );
                    orderHashHex = await zeroEx.getOrderHashHexAsync(expiredSignedOrder);
                    return expect(zeroEx.exchange.cancelOrderAsync(expiredSignedOrder, cancelAmount))
                        .to.be.rejectedWith(ExchangeContractErrs.ORDER_CANCEL_EXPIRED);
                });
                it('should throw when order is already cancelled or filled', async () => {
                    await zeroEx.exchange.cancelOrderAsync(signedOrder, fillableAmount);
                    return expect(zeroEx.exchange.cancelOrderAsync(signedOrder, fillableAmount))
                        .to.be.rejectedWith(ExchangeContractErrs.ORDER_ALREADY_CANCELLED_OR_FILLED);
                });
            });
            describe('successful cancels', () => {
                it('should cancel an order', async () => {
                    await zeroEx.exchange.cancelOrderAsync(signedOrder, cancelAmount);
                    const cancelledAmount = await zeroEx.exchange.getCanceledTakerAmountAsync(orderHashHex);
                    expect(cancelledAmount).to.be.bignumber.equal(cancelAmount);
                });
            });
        });
        describe('#batchCancelOrderAsync', () => {
            let anotherSignedOrder: SignedOrder;
            let anotherOrderHashHex: string;
            let cancelBatch: OrderCancellationRequest[];
            beforeEach(async () => {
                anotherSignedOrder = await fillScenarios.createFillableSignedOrderAsync(
                    makerTokenAddress, takerTokenAddress, makerAddress, takerAddress, fillableAmount,
                );
                anotherOrderHashHex = await zeroEx.getOrderHashHexAsync(anotherSignedOrder);
                cancelBatch = [
                    {
                        order: signedOrder,
                        takerTokenCancelAmount: cancelAmount,
                    },
                    {
                        order: anotherSignedOrder,
                        takerTokenCancelAmount: cancelAmount,
                    },
                ];
            });
            describe('failed batch cancels', () => {
                it('should throw when orders have different makers', async () => {
                    const signedOrderWithDifferentMaker = await fillScenarios.createFillableSignedOrderAsync(
                        makerTokenAddress, takerTokenAddress, takerAddress, takerAddress, fillableAmount,
                    );
                    return expect(zeroEx.exchange.batchCancelOrderAsync([
                        cancelBatch[0],
                        {
                            order: signedOrderWithDifferentMaker,
                            takerTokenCancelAmount: cancelAmount,
                        },
                    ])).to.be.rejectedWith(ExchangeContractErrs.MULTIPLE_MAKERS_IN_SINGLE_CANCEL_BATCH);
                });
            });
            describe('successful batch cancels', () => {
                it('should cancel a batch of orders', async () => {
                    await zeroEx.exchange.batchCancelOrderAsync(cancelBatch);
                    const cancelledAmount = await zeroEx.exchange.getCanceledTakerAmountAsync(orderHashHex);
                    const anotherCancelledAmount = await zeroEx.exchange.getCanceledTakerAmountAsync(
                        anotherOrderHashHex);
                    expect(cancelledAmount).to.be.bignumber.equal(cancelAmount);
                    expect(anotherCancelledAmount).to.be.bignumber.equal(cancelAmount);
                });
            });
        });
    });
    describe('tests that require partially filled order', () => {
        let makerTokenAddress: string;
        let takerTokenAddress: string;
        let takerAddress: string;
        let fillableAmount: BigNumber.BigNumber;
        let partialFillAmount: BigNumber.BigNumber;
        let signedOrder: SignedOrder;
        before(() => {
            takerAddress = userAddresses[1];
            const [makerToken, takerToken] = tokens;
            makerTokenAddress = makerToken.address;
            takerTokenAddress = takerToken.address;
        });
        beforeEach(async () => {
            fillableAmount = new BigNumber(5);
            partialFillAmount = new BigNumber(2);
            signedOrder = await fillScenarios.createPartiallyFilledSignedOrderAsync(
                makerTokenAddress, takerTokenAddress, takerAddress, fillableAmount, partialFillAmount,
            );
        });
        describe('#getUnavailableTakerAmountAsync', () => {
            it ('should throw if passed an invalid orderHash', async () => {
                const invalidOrderHashHex = '0x123';
                return expect(zeroEx.exchange.getUnavailableTakerAmountAsync(invalidOrderHashHex)).to.be.rejected();
            });
            it ('should return zero if passed a valid but non-existent orderHash', async () => {
                const unavailableValueT = await zeroEx.exchange.getUnavailableTakerAmountAsync(NON_EXISTENT_ORDER_HASH);
                expect(unavailableValueT).to.be.bignumber.equal(0);
            });
            it ('should return the unavailableValueT for a valid and partially filled orderHash', async () => {
                const orderHash = await zeroEx.getOrderHashHexAsync(signedOrder);
                const unavailableValueT = await zeroEx.exchange.getUnavailableTakerAmountAsync(orderHash);
                expect(unavailableValueT).to.be.bignumber.equal(partialFillAmount);
            });
        });
        describe('#getFilledTakerAmountAsync', () => {
            it ('should throw if passed an invalid orderHash', async () => {
                const invalidOrderHashHex = '0x123';
                return expect(zeroEx.exchange.getFilledTakerAmountAsync(invalidOrderHashHex)).to.be.rejected();
            });
            it ('should return zero if passed a valid but non-existent orderHash', async () => {
                const filledValueT = await zeroEx.exchange.getFilledTakerAmountAsync(NON_EXISTENT_ORDER_HASH);
                expect(filledValueT).to.be.bignumber.equal(0);
            });
            it ('should return the filledValueT for a valid and partially filled orderHash', async () => {
                const orderHash = await zeroEx.getOrderHashHexAsync(signedOrder);
                const filledValueT = await zeroEx.exchange.getFilledTakerAmountAsync(orderHash);
                expect(filledValueT).to.be.bignumber.equal(partialFillAmount);
            });
        });
        describe('#getCanceledTakerAmountAsync', () => {
            it ('should throw if passed an invalid orderHash', async () => {
                const invalidOrderHashHex = '0x123';
                return expect(zeroEx.exchange.getCanceledTakerAmountAsync(invalidOrderHashHex)).to.be.rejected();
            });
            it ('should return zero if passed a valid but non-existent orderHash', async () => {
                const cancelledValueT = await zeroEx.exchange.getCanceledTakerAmountAsync(NON_EXISTENT_ORDER_HASH);
                expect(cancelledValueT).to.be.bignumber.equal(0);
            });
            it ('should return the cancelledValueT for a valid and partially filled orderHash', async () => {
                const orderHash = await zeroEx.getOrderHashHexAsync(signedOrder);
                const cancelledValueT = await zeroEx.exchange.getCanceledTakerAmountAsync(orderHash);
                expect(cancelledValueT).to.be.bignumber.equal(0);
            });
        });
    });
    describe('#subscribeAsync', () => {
        const indexFilterValues = {};
        const shouldCheckTransfer = false;
        let makerTokenAddress: string;
        let takerTokenAddress: string;
        let coinbase: string;
        let takerAddress: string;
        let makerAddress: string;
        let fillableAmount: BigNumber.BigNumber;
        let signedOrder: SignedOrder;
        before(() => {
            [coinbase, makerAddress, takerAddress] = userAddresses;
            const [makerToken, takerToken] = tokens;
            makerTokenAddress = makerToken.address;
            takerTokenAddress = takerToken.address;
        });
        beforeEach(async () => {
            fillableAmount = new BigNumber(5);
            signedOrder = await fillScenarios.createFillableSignedOrderAsync(
                makerTokenAddress, takerTokenAddress, makerAddress, takerAddress, fillableAmount,
            );
        });
        afterEach(async () => {
            await (zeroEx.exchange as any).stopWatchingExchangeLogEventsAsync();
        });
        // Hack: Mocha does not allow a test to be both async and have a `done` callback
        // Since we need to await the receipt of the event in the `subscribeAsync` callback,
        // we do need both. A hack is to make the top-level a sync fn w/ a done callback and then
        // wrap the rest of the test in an async block
        // Source: https://github.com/mochajs/mocha/issues/2407
        it('Should receive the LogFill event when an order is filled', (done: DoneCallback) => {
            (async () => {
                const subscriptionOpts: SubscriptionOpts = {
                    fromBlock: 0,
                    toBlock: 'latest',
                };
                await zeroEx.exchange.subscribeAsync(ExchangeEvents.LogFill, subscriptionOpts,
                                                     indexFilterValues, (err: Error, event: ContractEvent) => {
                    expect(err).to.be.null();
                    expect(event).to.not.be.undefined();
                    done();
                });
                const fillTakerAmountInBaseUnits = new BigNumber(1);
                await zeroEx.exchange.fillOrderAsync(
                    signedOrder, fillTakerAmountInBaseUnits, shouldCheckTransfer, takerAddress,
                );
            })();
        });
        it('Outstanding subscriptions are cancelled when zeroEx.setProviderAsync called', (done: DoneCallback) => {
            (async () => {
                const subscriptionOpts: SubscriptionOpts = {
                    fromBlock: 0,
                    toBlock: 'latest',
                };
                await zeroEx.exchange.subscribeAsync(ExchangeEvents.LogFill, subscriptionOpts,
                                                     indexFilterValues, (err: Error, event: ContractEvent) => {
                    done(new Error('Expected this subscription to have been cancelled'));
                });

                const newProvider = web3Factory.getRpcProvider();
                await zeroEx.setProviderAsync(newProvider);

                await zeroEx.exchange.subscribeAsync(ExchangeEvents.LogFill, subscriptionOpts,
                                                     indexFilterValues, (err: Error, event: ContractEvent) => {
                    expect(err).to.be.null();
                    expect(event).to.not.be.undefined();
                    done();
                });

                const fillTakerAmountInBaseUnits = new BigNumber(1);
                await zeroEx.exchange.fillOrderAsync(
                    signedOrder, fillTakerAmountInBaseUnits, shouldCheckTransfer, takerAddress,
                );
            })();
        });
    });
    describe('#getOrderHashHexUsingContractCallAsync', () => {
        let makerTokenAddress: string;
        let takerTokenAddress: string;
        let makerAddress: string;
        let takerAddress: string;
        const fillableAmount = new BigNumber(5);
        before(async () => {
            [, makerAddress, takerAddress] = userAddresses;
            const [makerToken, takerToken] = tokenUtils.getNonProtocolTokens();
            makerTokenAddress = makerToken.address;
            takerTokenAddress = takerToken.address;
        });
        it('get\'s the same hash as the local function', async () => {
            const signedOrder = await fillScenarios.createFillableSignedOrderAsync(
                makerTokenAddress, takerTokenAddress, makerAddress, takerAddress, fillableAmount,
            );
            const orderHash = await zeroEx.getOrderHashHexAsync(signedOrder);
            const orderHashFromContract = await (zeroEx.exchange as any)
                .getOrderHashHexUsingContractCallAsync(signedOrder);
            expect(orderHash).to.equal(orderHashFromContract);
        });
    });
});<|MERGE_RESOLUTION|>--- conflicted
+++ resolved
@@ -52,81 +52,7 @@
     afterEach(async () => {
         await blockchainLifecycle.revertAsync();
     });
-<<<<<<< HEAD
-    describe('#isValidSignatureAsync', () => {
-        // The Exchange smart contract `isValidSignature` method only validates orderHashes and assumes
-        // the length of the data is exactly 32 bytes. Thus for these tests, we use data of this size.
-        const dataHex = '0x6927e990021d23b1eb7b8789f6a6feaf98fe104bb0cf8259421b79f9a34222b0';
-        const signature = {
-            v: 27,
-            r: '0x61a3ed31b43c8780e905a260a35faefcc527be7516aa11c0256729b5b351bc33',
-            s: '0x40349190569279751135161d22529dc25add4f6069af05be04cacbda2ace2254',
-        };
-        const address = '0x5409ed021d9299bf6814279a6a1411a7e866a631';
-        describe('should throw if passed a malformed signature', () => {
-            it('malformed v', async () => {
-                const malformedSignature = {
-                    v: 34,
-                    r: signature.r,
-                    s: signature.s,
-                };
-                return expect(zeroEx.exchange.isValidSignatureAsync(dataHex, malformedSignature, address))
-                    .to.be.rejected();
-            });
-            it('r lacks 0x prefix', async () => {
-                const malformedR = signature.r.replace('0x', '');
-                const malformedSignature = {
-                    v: signature.v,
-                    r: malformedR,
-                    s: signature.s,
-                };
-                return expect(zeroEx.exchange.isValidSignatureAsync(dataHex, malformedSignature, address))
-                    .to.be.rejected();
-            });
-            it('r is too short', async () => {
-                const malformedR = signature.r.substr(10);
-                const malformedSignature = {
-                    v: signature.v,
-                    r: malformedR,
-                    s: signature.s.replace('0', 'z'),
-                };
-                return expect(zeroEx.exchange.isValidSignatureAsync(dataHex, malformedSignature, address))
-                    .to.be.rejected();
-            });
-            it('s is not hex', async () => {
-                const malformedS = signature.s.replace('0', 'z');
-                const malformedSignature = {
-                    v: signature.v,
-                    r: signature.r,
-                    s: malformedS,
-                };
-                return expect(zeroEx.exchange.isValidSignatureAsync(dataHex, malformedSignature, address))
-                    .to.be.rejected();
-            });
-        });
-        it('should return false if the data doesn\'t pertain to the signature & address', async () => {
-            const isValid = await zeroEx.exchange.isValidSignatureAsync('0x0', signature, address);
-            expect(isValid).to.be.false();
-        });
-        it('should return false if the address doesn\'t pertain to the signature & dataHex', async () => {
-            const validUnrelatedAddress = '0x8b0292B11a196601eD2ce54B665CaFEca0347D42';
-            const isValid = await zeroEx.exchange.isValidSignatureAsync(dataHex, signature, validUnrelatedAddress);
-            expect(isValid).to.be.false();
-        });
-        it('should return false if the signature doesn\'t pertain to the dataHex & address', async () => {
-            const wrongSignature = {...signature, v: 28};
-            const isValid = await zeroEx.exchange.isValidSignatureAsync(dataHex, wrongSignature, address);
-            expect(isValid).to.be.false();
-        });
-        it('should return true if the signature does pertain to the dataHex & address', async () => {
-            const isValid = await zeroEx.exchange.isValidSignatureAsync(dataHex, signature, address);
-            expect(isValid).to.be.true();
-        });
-    });
     describe('fillOrKill order(s)', () => {
-=======
-    describe('#fillOrKillOrderAsync', () => {
->>>>>>> 31cc75bd
         let makerTokenAddress: string;
         let takerTokenAddress: string;
         let coinbase: string;
