--- conflicted
+++ resolved
@@ -1,10 +1,6 @@
 {
     "name": "@0x/contracts-test-utils",
-<<<<<<< HEAD
-    "version": "5.4.51",
-=======
     "version": "5.4.52",
->>>>>>> e57fc60a
     "engines": {
         "node": ">=6.12"
     },
@@ -45,11 +41,7 @@
     "dependencies": {
         "@0x/assert": "^3.0.36",
         "@0x/base-contract": "^7.0.0",
-<<<<<<< HEAD
-        "@0x/contract-addresses": "^8.3.0",
-=======
         "@0x/contract-addresses": "^8.5.0",
->>>>>>> e57fc60a
         "@0x/dev-utils": "^5.0.2",
         "@0x/json-schemas": "^6.4.4",
         "@0x/order-utils": "^10.4.28",
