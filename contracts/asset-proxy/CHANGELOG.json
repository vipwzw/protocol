[
    {
        "version": "3.5.0",
        "changes": [
            {
                "note": "Update `CurveBridge` to support more varied curves",
                "pr": 2633
            },
            {
                "note": "Export DexForwarderBridgeContract",
                "pr": 2656
            },
            {
                "note": "Add BancorBridge and IBancorNetwork, ",
                "pr": 2650
            },
            {
                "note": "Added `MStableBridge`",
                "pr": 2662
            },
            {
                "note": "Added `MooniswapBridge`",
                "pr": 2675
            },
            {
                "note": "Reworked `KyberBridge`",
                "pr": 2683
            },
            {
<<<<<<< HEAD
                "note": "Added `CreamBridge`",
                "pr": 2715
=======
                "note": "Added `ShellBridge`",
                "pr": 2722
>>>>>>> 2dc0bff1
            }
        ]
    },
    {
        "version": "3.4.0",
        "changes": [
            {
                "note": "Fix instability with DFB.",
                "pr": 2616
            },
            {
                "note": "Add `BalancerBridge`",
                "pr": 2613
            }
        ],
        "timestamp": 1594788383
    },
    {
        "version": "3.3.0",
        "changes": [
            {
                "note": "Use `LibERC20Token.approveIfBelow()` in DEX bridges for for approvals.",
                "pr": 2512
            },
            {
                "note": "Emit `ERC20BridgeTransfer` events in bridges.",
                "pr": 2512
            },
            {
                "note": "Change names of `ERC20BridgeTransfer` args to be less ambiguous.",
                "pr": 2524
            },
            {
                "note": "Added `MixinGasToken` allowing Gas Tokens to be freed",
                "pr": 2523
            },
            {
                "note": "Add `DexForwaderBridge` bridge contract.",
                "pr": 2525
            },
            {
                "note": "Add `UniswapV2Bridge` bridge contract.",
                "pr": 2590
            },
            {
                "note": "Add Gas Token freeing to `DexForwarderBridge` contract.",
                "pr": 2536
            }
        ],
        "timestamp": 1592969527
    },
    {
        "timestamp": 1583220306,
        "version": "3.2.5",
        "changes": [
            {
                "note": "Dependencies updated"
            }
        ]
    },
    {
        "timestamp": 1582837861,
        "version": "3.2.4",
        "changes": [
            {
                "note": "Dependencies updated"
            }
        ]
    },
    {
        "timestamp": 1582677073,
        "version": "3.2.3",
        "changes": [
            {
                "note": "Dependencies updated"
            }
        ]
    },
    {
        "timestamp": 1582623685,
        "version": "3.2.2",
        "changes": [
            {
                "note": "Dependencies updated"
            }
        ]
    },
    {
        "timestamp": 1581748629,
        "version": "3.2.1",
        "changes": [
            {
                "note": "Dependencies updated"
            }
        ]
    },
    {
        "version": "3.2.0",
        "changes": [
            {
                "note": "Add more types and functions to `IDydx`",
                "pr": 2466
            },
            {
                "note": "Rename `DydxBrigeAction.accountId` to `DydxBridgeAction.accountIdx`",
                "pr": 2466
            },
            {
                "note": "Fix broken tests.",
                "pr": 2462
            },
            {
                "note": "Remove dependency on `@0x/contracts-dev-utils`",
                "pr": 2462
            },
            {
                "note": "Add asset data decoding functions",
                "pr": 2462
            },
            {
                "note": "Add `setOperators()` to `IDydx`",
                "pr": 2462
            }
        ],
        "timestamp": 1581204851
    },
    {
        "timestamp": 1580988106,
        "version": "3.1.3",
        "changes": [
            {
                "note": "Dependencies updated"
            }
        ]
    },
    {
        "timestamp": 1580811564,
        "version": "3.1.2",
        "changes": [
            {
                "note": "Dependencies updated"
            }
        ]
    },
    {
        "timestamp": 1579682890,
        "version": "3.1.1",
        "changes": [
            {
                "note": "Dependencies updated"
            }
        ]
    },
    {
        "version": "3.1.0",
        "changes": [
            {
                "note": "Integration tests for DydxBridge with ERC20BridgeProxy.",
                "pr": 2401
            },
            {
                "note": "Fix `UniswapBridge` token -> token transfer call.",
                "pr": 2412
            },
            {
                "note": "Fix `KyberBridge` incorrect `minConversionRate` calculation.",
                "pr": 2412
            }
        ],
        "timestamp": 1578272714
    },
    {
        "timestamp": 1576540892,
        "version": "3.0.2",
        "changes": [
            {
                "note": "Dependencies updated"
            }
        ]
    },
    {
        "timestamp": 1575931811,
        "version": "3.0.1",
        "changes": [
            {
                "note": "Dependencies updated"
            }
        ]
    },
    {
        "version": "3.0.0",
        "changes": [
            {
                "note": "Implement `KyberBridge`.",
                "pr": 2352
            },
            {
                "note": "Drastically reduced bundle size by adding .npmignore, only exporting specific artifacts/wrappers/utils",
                "pr": 2330
            },
            {
                "note": "ERC20Wrapper and ERC1155ProxyWrapper constructors now require an instance of DevUtilsContract",
                "pr": 2034
            },
            {
                "note": "Disallow the zero address from being made an authorized address in MixinAuthorizable, and created an archive directory that includes an old version of Ownable",
                "pr": 2019
            },
            {
                "note": "Remove `LibAssetProxyIds` contract",
                "pr": 2055
            },
            {
                "note": "Compile and export all contracts, artifacts, and wrappers by default",
                "pr": 2055
            },
            {
                "note": "Remove unused dependency on IAuthorizable in IAssetProxy",
                "pr": 1910
            },
            {
                "note": "Add `ERC20BridgeProxy`",
                "pr": 2220
            },
            {
                "note": "Add `Eth2DaiBridge`",
                "pr": 2221
            },
            {
                "note": "Add `UniswapBridge`",
                "pr": 2233
            },
            {
                "note": "Replaced `SafeMath` with `LibSafeMath`",
                "pr": 2254
            }
        ],
        "timestamp": 1575296764
    },
    {
        "version": "2.3.0-beta.4",
        "changes": [
            {
                "note": "Implement `KyberBridge`.",
                "pr": 2352
            },
            {
                "note": "Implement `DydxBridge`.",
                "pr": 2365
            }
        ],
        "timestamp": 1575290197
    },
    {
        "version": "2.3.0-beta.3",
        "changes": [
            {
                "note": "Dependencies updated"
            }
        ],
        "timestamp": 1574238768
    },
    {
        "version": "2.3.0-beta.2",
        "changes": [
            {
                "note": "Drastically reduced bundle size by adding .npmignore, only exporting specific artifacts/wrappers/utils",
                "pr": 2330
            }
        ],
        "timestamp": 1574030254
    },
    {
        "version": "2.3.0-beta.1",
        "changes": [
            {
                "note": "ERC20Wrapper and ERC1155ProxyWrapper constructors now require an instance of DevUtilsContract",
                "pr": 2034
            }
        ],
        "timestamp": 1573159180
    },
    {
        "version": "2.3.0-beta.0",
        "changes": [
            {
                "note": "Disallow the zero address from being made an authorized address in MixinAuthorizable, and created an archive directory that includes an old version of Ownable",
                "pr": 2019
            },
            {
                "note": "Remove `LibAssetProxyIds` contract",
                "pr": 2055
            },
            {
                "note": "Compile and export all contracts, artifacts, and wrappers by default",
                "pr": 2055
            },
            {
                "note": "Remove unused dependency on IAuthorizable in IAssetProxy",
                "pr": 1910
            },
            {
                "note": "Add `ERC20BridgeProxy`",
                "pr": 2220
            },
            {
                "note": "Add `Eth2DaiBridge`",
                "pr": 2221
            },
            {
                "note": "Add `UniswapBridge`",
                "pr": 2233
            },
            {
                "note": "Replaced `SafeMath` with `LibSafeMath`",
                "pr": 2254
            }
        ],
        "timestamp": 1570135330
    },
    {
        "timestamp": 1568744790,
        "version": "2.2.8",
        "changes": [
            {
                "note": "Dependencies updated"
            }
        ]
    },
    {
        "timestamp": 1567521715,
        "version": "2.2.7",
        "changes": [
            {
                "note": "Dependencies updated"
            }
        ]
    },
    {
        "timestamp": 1566446343,
        "version": "2.2.6",
        "changes": [
            {
                "note": "Dependencies updated"
            }
        ]
    },
    {
        "timestamp": 1565296576,
        "version": "2.2.5",
        "changes": [
            {
                "note": "Dependencies updated"
            }
        ]
    },
    {
        "version": "2.2.4",
        "changes": [
            {
                "note": "Updated calls to <contract wrapper>.deployFrom0xArtifactAsync to include artifact dependencies.",
                "pr": 1995
            }
        ],
        "timestamp": 1564607468
    },
    {
        "timestamp": 1563957393,
        "version": "2.2.3",
        "changes": [
            {
                "note": "Dependencies updated"
            }
        ]
    },
    {
        "timestamp": 1563193019,
        "version": "2.2.2",
        "changes": [
            {
                "note": "Dependencies updated"
            }
        ]
    },
    {
        "timestamp": 1563047529,
        "version": "2.2.1",
        "changes": [
            {
                "note": "Dependencies updated"
            }
        ]
    },
    {
        "version": "2.2.0",
        "changes": [
            {
                "note": "Add `LibAssetProxyIds` contract",
                "pr": 1835
            },
            {
                "note": "Updated ERC1155 Asset Proxy. Less optimization. More explicit handling of edge cases.",
                "pr": 1852
            },
            {
                "note": "Implement StaticCallProxy",
                "pr": 1863
            }
        ],
        "timestamp": 1563006338
    },
    {
        "timestamp": 1558712885,
        "version": "2.1.5",
        "changes": [
            {
                "note": "Dependencies updated"
            }
        ]
    },
    {
        "timestamp": 1557961111,
        "version": "2.1.4",
        "changes": [
            {
                "note": "Dependencies updated"
            }
        ]
    },
    {
        "timestamp": 1557799313,
        "version": "2.1.3",
        "changes": [
            {
                "note": "Dependencies updated"
            }
        ]
    },
    {
        "version": "2.1.2",
        "changes": [
            {
                "note": "Update tests to use contract-built-in `awaitTransactionSuccessAsync`",
                "pr": 1797
            },
            {
                "note": "Make `ERC721Wrapper.setApprovalForAll()` take an owner address instead of a token ID",
                "pr": 1819
            },
            {
                "note": "Automatically set unlimited proxy allowances in `ERC721.setBalancesAndAllowancesAsync()`",
                "pr": 1819
            },
            {
                "note": "Add `setProxyAllowanceForAllAsync()` to `ERC1155ProxyWrapper`.",
                "pr": 1819
            }
        ],
        "timestamp": 1557507213
    },
    {
        "version": "2.1.1",
        "changes": [
            {
                "note": "Dependencies updated"
            }
        ],
        "timestamp": 1554997931
    },
    {
        "version": "2.1.0",
        "changes": [
            {
                "note": "Run Web3ProviderEngine without excess block polling",
                "pr": 1695
            }
        ],
        "timestamp": 1553183790
    },
    {
        "version": "2.0.0",
        "changes": [
            {
                "note": "Do not reexport external dependencies",
                "pr": 1682
            },
            {
                "note": "Add ERC1155Proxy",
                "pr": 1661
            },
            {
                "note": "Bumped solidity version to ^0.5.5",
                "pr": 1701
            },
            {
                "note": "Integration testing for ERC1155Proxy",
                "pr": 1673
            }
        ],
        "timestamp": 1553091633
    },
    {
        "timestamp": 1551479279,
        "version": "1.0.9",
        "changes": [
            {
                "note": "Dependencies updated"
            }
        ]
    },
    {
        "timestamp": 1551299797,
        "version": "1.0.8",
        "changes": [
            {
                "note": "Dependencies updated"
            }
        ]
    },
    {
        "timestamp": 1551220833,
        "version": "1.0.7",
        "changes": [
            {
                "note": "Dependencies updated"
            }
        ]
    },
    {
        "timestamp": 1551130135,
        "version": "1.0.6",
        "changes": [
            {
                "note": "Dependencies updated"
            }
        ]
    },
    {
        "timestamp": 1549733923,
        "version": "1.0.5",
        "changes": [
            {
                "note": "Dependencies updated"
            }
        ]
    },
    {
        "version": "1.0.4",
        "changes": [
            {
                "note": "Dependencies updated"
            }
        ],
        "timestamp": 1549547375
    },
    {
        "version": "1.0.3",
        "changes": [
            {
                "note": "Fake publish to enable pinning"
            }
        ],
        "timestamp": 1549504360
    },
    {
        "timestamp": 1549452781,
        "version": "1.0.2",
        "changes": [
            {
                "note": "Dependencies updated"
            }
        ]
    },
    {
        "timestamp": 1549373905,
        "version": "1.0.1",
        "changes": [
            {
                "note": "Dependencies updated"
            }
        ]
    },
    {
        "version": "1.0.0",
        "changes": [
            {
                "note": "Move all AssetProxy contracts out of contracts-protocol to new package",
                "pr": 1539
            }
        ]
    }
]<|MERGE_RESOLUTION|>--- conflicted
+++ resolved
@@ -27,13 +27,12 @@
                 "pr": 2683
             },
             {
-<<<<<<< HEAD
                 "note": "Added `CreamBridge`",
                 "pr": 2715
-=======
+            },
+            {
                 "note": "Added `ShellBridge`",
                 "pr": 2722
->>>>>>> 2dc0bff1
             }
         ]
     },
